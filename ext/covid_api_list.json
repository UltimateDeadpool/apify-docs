--- conflicted
+++ resolved
@@ -364,9 +364,6 @@
         "actorPage": "/onidivo/covid-pt"
     },
     {
-<<<<<<< HEAD
-        "title": "Singapore",
-=======
         "title": "Saudi Arabia",
         "description": "Gets the actual number of infected, recovered and deceased people.",
         "dataSource": "https://covid19.moh.gov.sa/",
@@ -382,7 +379,6 @@
     },
     {
         "title": "Singapore 🇸🇬",
->>>>>>> 196fd097
         "description": "Gets the actual number of infected, recovered and deceased people.",
         "dataSource": "https://www.moh.gov.sg/covid-19",
         "latestApi": {
