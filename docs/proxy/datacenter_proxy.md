---
title: Datacenter proxy
description: Learn how to reduce blocking when web scraping using IP address rotation. See proxy parameters and learn to implement Apify Proxy in an application.
<<<<<<< HEAD
menuWeight: 8.3
=======
menuWeight: 9.3
>>>>>>> 6c6208e9
paths:
    - proxy/datacenter-proxy
---

# [](#datacenter-proxy-servers)Datacenter proxy servers

Apify Proxy provides access to Apify's pool of datacenter IP addresses to [actors](./actors) or any other application that support HTTP proxies. The proxy enables intelligent rotation of IP addresses during web scraping to avoid being blocked by target websites.

## [](#overview)Overview

Datacenter proxy automatically rotates IP addresses. For each HTTP or HTTPS request, the proxy takes the list of all IP addresses available to the user and selects the one that has been used the longest time ago for the specific hostname. This behavior minimizes the chance of the proxy being blocked.

Note that by default each proxied HTTP request is potentially sent via a different target proxy server, which adds overhead and could be potentially problematic for websites which save cookies based on IP address. If you want to force the proxy to pick an IP address and then pass all subsequent connections via the same IP address, you can use the `session` parameter. See [Username parameters](#username-parameters) more details.

Prices for dedicated proxy servers are mainly based on the number of proxy servers, their type, and location. Please [contact us](https://apify.com/contact) for more information.

## [](#features)Features

*   Periodic health checks of proxies in the pool to ensure requests are not forwarded via dead proxies.
*   Intelligent rotation of IP addresses to ensure target hosts are accessed via proxies that have accessed them the longest time ago, to reduce the chance of blocking.
*   Periodically checks whether proxies are banned by selected target websites, and if they are, stops forwarding traffic to them to get the proxies unbanned as soon as possible.
*   Ensures proxies are located in specific countries using IP geolocation.
*   Allows selection of groups of proxy servers with specific characteristics.
*   Supports persistent sessions that enable you to keep the same IP address for certain parts of your crawls.
*   Measures statistics of traffic for specific users and hostnames.
*   Allows selection of proxy servers by country.

## [](#shared-proxy-groups)Shared proxy groups

Each user has access to a selected number of proxy servers from a shared pool of Apify Proxy servers. These proxy servers are spread into groups (called Proxy Groups) on the Apify platform where each group shares a common feature (location, provider, speed and so on).

The number of proxy servers available depends on the user's subscription plan. When a user first signs up to the Apify platform, a 30-day trial of the "Freelancer" plan is started, and proxy servers are allocated accordingly. After the trial ends, the user has to subscribe to a paid plan to continue using Apify Proxy.

For a full list of plans and number of allocated proxy servers for each plan, please take a look at our [pricing](https://apify.com/pricing).

Please [contact us](https://apify.com/contact) if you need more proxy servers then the allocated numbers, or you wish to use the proxy by itself without access to other features of the Apify platform.

## [](#dedicated-proxy-groups)Dedicated proxy groups

Apify Proxy allows for the creation of special dedicated proxy groups. These are assigned to a single user and only the user can use them.

This feature is useful if you have your own pool of proxy servers and still want to benefit from the features of Apify Proxy (like IP rotation, persistent sessions, and health checking).

Also, if you do not have your own pool, the [](https://apify.com/contact)Apify customer support team can set up a dedicated group for you based on your needs and requirements.

Please [contact us](https://apify.com/contact) for more details or if you have any questions.

## [](#username-parameters)Username parameters

HTTP proxy username is used to pass various parameters for the proxy connection. For example, the username can look as follows:

    groups-SHADER,session-rand123456

The following table describes the available parameters:

<table class="table table-bordered table-condensed">
    <tbody>
    <tr>
        <th><code>groups</code></th>
        <td>
            If specified, all proxied requests will use proxy servers from selected proxy groups.
            <br/>For example <code>groups-SHADER+BUYPROXIES94952</code>.
            <br /><strong>This parameter is optional</strong>,
            by default, the proxy uses all available proxy servers
            <br/>from all groups the user has access to.
        </td>
    </tr>
    <tr>
        <th><code>session</code></th>
        <td>
            If specified, all proxied requests with the same session identifier are routed
            <br/>through the same IP address. For example <code>session-rand123456</code>.
            <br /><strong>This parameter is optional</strong>, by default, each proxied request
            is assigned a
            <br/>randomly picked least used IP address.
            <br /><strong>The session string can only contain numbers (0-9), letters (a-z or A-Z),
            dot (.),
            <br/>underscore (_), a tilde (~) and the maximum length is 50 characters!</strong>
        </td>
    </tr>
    <tr>
        <th><code>country</code></th>
        <td>
            If specified, all proxied requests will use proxy servers from a selected country.
             <br/>Please be aware that if there are no proxy servers
            <br/>from the specified country the connection will fail.
             <br/>For example <code>groups-SHADER,country-US</code>.
            <br /><strong>This parameter is optional</strong>,
            by default, the proxy uses all available
            <br/>proxy servers from all countries.
        </td>
    </tr>
    </tbody>
</table>

If you do not want to specify both `groups` and `session` parameters and therefore use **default** behavior for both, use the following username:

    auto

## [](#session-persistence)Session persistence

When using Apify Proxy with `session` parameter set in the username (see [Username parameters]({{@link proxy/datacenter_proxy.md#username-parameters}})) a single IP is assigned to the session ID provided after the first request is made. This IP/session_id combination is persited, and its expiration is set to 24 hours later. Each additional request extends the expiration back to 24 hours, so if you use the session at least once a day it will never expire, with two possible exceptions:

*   Proxy server stops responding and is marked as dead during a health check
*   If the Proxy Server is part of a Proxy Group that is refreshed monthly and is rotated out.

If the session is discarded due to the reasons above, then a new IP is assigned to the session.
<|MERGE_RESOLUTION|>--- conflicted
+++ resolved
@@ -1,11 +1,7 @@
 ---
 title: Datacenter proxy
 description: Learn how to reduce blocking when web scraping using IP address rotation. See proxy parameters and learn to implement Apify Proxy in an application.
-<<<<<<< HEAD
-menuWeight: 8.3
-=======
 menuWeight: 9.3
->>>>>>> 6c6208e9
 paths:
     - proxy/datacenter-proxy
 ---
