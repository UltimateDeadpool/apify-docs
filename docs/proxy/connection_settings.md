--- conflicted
+++ resolved
@@ -1,12 +1,7 @@
 ---
 title: Connection settings
-<<<<<<< HEAD
-description: Documentation of Apify Proxy that enables anonymization of access to websites and IP rotation.
-menuWeight: 8.1
-=======
 description: Learn how to connect your application to Apify Proxy. See the required parameters such as the correct username and password.
 menuWeight: 7.1
->>>>>>> 5d2c7a3e
 paths:
     - proxy/connection-settings
 ---
