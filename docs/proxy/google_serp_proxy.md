--- conflicted
+++ resolved
@@ -1,11 +1,7 @@
 ---
 title: Google SERP proxy
 description: Learn how to collect search results from Google Search-powered tools. Get search results from localized domains in multiple countries, e.g. the US and Germany.
-<<<<<<< HEAD
-menuWeight: 7.5
-=======
 menuWeight: 9.5
->>>>>>> 56aa8b4f
 paths:
     - proxy/google-serp-proxy
 ---
