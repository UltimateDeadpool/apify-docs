--- conflicted
+++ resolved
@@ -1,12 +1,7 @@
 ---
 title: Google SERP proxy
-<<<<<<< HEAD
-description: Learn how to collect search results from Google Search-powered tools. Get search results from localised domains in multiple countries, e.g. the US and Germany.
-menuWeight: 8.5
-=======
 description: Learn how to collect search results from Google Search-powered tools. Get search results from localized domains in multiple countries, e.g. the US and Germany.
 menuWeight: 9.5
->>>>>>> 6c6208e9
 paths:
     - proxy/google-serp-proxy
 ---
