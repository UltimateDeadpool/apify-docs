--- conflicted
+++ resolved
@@ -1,12 +1,7 @@
 ---
 title: Google SERP proxy
-<<<<<<< HEAD
-description: Documentation of Apify Proxy that enables anonymization of access to websites and IP rotation.
-menuWeight: 8.5
-=======
 description: Learn how to collect search results from Google Search-powered tools. Get search results from localised domains in multiple countries, e.g. the US and Germany.
 menuWeight: 7.5
->>>>>>> 5d2c7a3e
 paths:
     - proxy/google-serp-proxy
 ---
