---
title: Residential proxy
<<<<<<< HEAD
description: Documentation of Apify Proxy that enables anonymization of access to websites and IP rotation.
menuWeight: 8.4
=======
description: Achieve a higher level of anonymity using real IP addresses. Access a wider pool of proxies and reduce blocking by websites' anti-scraping measures.
menuWeight: 7.4
>>>>>>> 5d2c7a3e
paths:
    - proxy/residential-proxy
---

# [](#residential-proxy)Residential proxy

Sometimes datacenter proxy servers are not a viable option for certain solutions and for these cases Apify Proxy includes an option to use Residential Proxy. This proxy solution allows the user access to a much larger pool of proxy servers than with datacenter proxy servers and therefore it is usually a better option for situations where a large number of proxy servers is required.

On the Apify platform, users can use Residential Proxy after they are given access to it by the Apify Support Team. **Pricing is based on data traffic**, which is measured for each connection made through the proxy and displayed on the platform's dashboard.

Please [contact us](https://apify.com/contact) if you want to use Apify Residential Proxy or if you need more information.

## [](#username-parameters)Username parameters

HTTP proxy username is used to pass various parameters for the proxy connection. For example, the simplest way to use residential proxy is with the username below:

    groups-RESIDENTIAL

The following table describes the available parameters:

<table class="table table-bordered table-condensed">
    <tbody>
    <tr>
        <th><code>groups</code></th>
        <td>Required to be set to <strong>RESIDENTIAL</strong></td>
    </tr>
    <tr>
        <th><code>session</code></th>
        <td>
            If specified, all proxied requests with the same session identifier are routed
            <br/>through the same IP address. For example <code>session-rand123456</code>.
            <br /><strong>This parameter is optional</strong>, by default, each proxied request
            is assigned
             <br/>a randomly picked least used IP address.
            <br /><strong>The session string can only contain numbers (0-9), letters (a-z or A-Z), dot (.),
            <br/>underscore (_), a tilde (~) and the maximum length is 50 characters!</strong>
        </td>
    </tr>
    <tr>
        <th><code>country</code></th>
        <td>
            If specified, all proxied requests will use IP addresses that geolocated to
             <br/>the specified country. For example <code>country-GB</code> for IPs from Great Britain.
            <br /><strong>This parameter is optional</strong>, by default, each proxied request
            is assigned an
             <br/>IP address from a random country.
            <br /><strong>The country code needs to be a two letter ISO country code -
             <br/>see the
                <a href="https://en.wikipedia.org/wiki/ISO_3166-1_alpha-2#Officially_assigned_code_elements" target="blank">full list of available country codes</a>
            </strong>
        </td>
    </tr>
    </tbody>
</table>

This is how the username would look for the most complex variation: Session set and IP selected from the United States

    groups-RESIDENTIAL,session-my_session_1,country-US

And here is how it would look if you need a random proxy from the US

    groups-RESIDENTIAL,country-US

## [](#session-persistence)Session persistence

When using Apify Proxy with `session` parameter set in the username (see [Username parameters](#username-parameters)) a single IP is assigned to the session ID provided after the first request is made. This IP is persisted for one minute and its expiration is refreshed with each request. If the proxy server becomes unresponsive or the session expires a new IP is selected for the next request.
<|MERGE_RESOLUTION|>--- conflicted
+++ resolved
@@ -1,12 +1,7 @@
 ---
 title: Residential proxy
-<<<<<<< HEAD
-description: Documentation of Apify Proxy that enables anonymization of access to websites and IP rotation.
-menuWeight: 8.4
-=======
 description: Achieve a higher level of anonymity using real IP addresses. Access a wider pool of proxies and reduce blocking by websites' anti-scraping measures.
 menuWeight: 7.4
->>>>>>> 5d2c7a3e
 paths:
     - proxy/residential-proxy
 ---
