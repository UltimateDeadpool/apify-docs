--- conflicted
+++ resolved
@@ -1,11 +1,7 @@
 ---
 title: Residential proxy
 description: Achieve a higher level of anonymity using real IP addresses. Access a wider pool of proxies and reduce blocking by websites' anti-scraping measures.
-<<<<<<< HEAD
-menuWeight: 8.4
-=======
 menuWeight: 9.4
->>>>>>> 6c6208e9
 paths:
     - proxy/residential-proxy
 ---
