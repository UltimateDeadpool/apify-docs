--- conflicted
+++ resolved
@@ -1,11 +1,7 @@
 ---
 title: Actions
 description: Send a notification when a specific event occurs in your actor or task run. Dynamically add data to the notification payload when sending the notification.
-<<<<<<< HEAD
-menuWeight: 9.2
-=======
 menuWeight: 10.2
->>>>>>> 6c6208e9
 paths:
     - webhooks/actions
 ---
