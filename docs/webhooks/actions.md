---
title: Actions
<<<<<<< HEAD
description: Documentation of Apify webhooks system that enables integration of multiple actors or external systems.
menuWeight: 9.2
=======
description: Send a notification when a specific event occurs in your actor or task run. Dynamically add data to the notification payload when sending the notification.
menuWeight: 8.2
>>>>>>> 5d2c7a3e
paths:
    - webhooks/actions
---

# [](./webhooks#actions)Actions

Currently, the only available action is to send an HTTP POST request to a URL specified in the webhook. New actions will come later.

## [](#http-request)HTTP request

This action sends an HTTP POST request to the provided URL with a JSON payload. The payload is defined using a payload template, a JSON-like syntax that extends JSON with the use of variables enclosed in double curly braces `{{variable}}`. This enables the payload to be dynamically injected with data at the time when the webhook is triggered.

The response to the POST request must have an HTTP status code in the `2XX` range. Otherwise it is considered an error and the request is periodically retried with an exponential back-off: first retry happens after roughly 1 minute, second after 2 minutes, third after 4 minutes etc. After 11 such retries which take around 32 hours, the system gives up and stops retrying the requests.

For safety reasons, the webhook URL should contain a secret token to ensure only Apify can invoke it. To test your endpoint, you can use the _Test_ button in the user interface. The timeout of the webhook HTTP request is 30 seconds. If your endpoint performs a time-consuming operation, you should respond to the request immediately so that it does not time out before Apify receives the response. To ensure that the time-consuming operation is reliably finished, you can internally use a message queue to retry the operation on internal failure. In rare circumstances, the webhook might be invoked more than once, you should design your code to be idempotent to duplicate calls.

### [](#payload-template)Payload template

The payload template is a JSON-like string, whose syntax is extended with the use of variables. This is useful when a custom payload structure is needed, but at the same time dynamic data, that is only known at the time of the webhook's invocation, need to be injected into the payload. Aside from the variables, the string must be a valid JSON.

The variables need to be enclosed in double curly braces and cannot be chosen arbitrarily. A pre-defined list, [that can be found below](#available-variables), shows all the currently available variables. Using any other variable than one of the pre-defined will result in a validation error.

The syntax of a variable therefore is: `{{oneOfAvailableVariables}}`.

#### Default payload template:

    {
        "userId": {{userId}},
        "createdAt": {{createdAt}},
        "eventType": {{eventType}},
        "eventData": {{eventData}},
        "resource": {{resource}}
    }

#### Default payload example:

    {
        "userId": "abf6vtB2nvQZ4nJzo",
        "createdAt": "2019-01-09T15:59:56.408Z",
        "eventType": "ACTOR.RUN.SUCCEEDED",
        "eventData": {
            "actorId": "fW4MyDhgwtMLrB987",
            "actorRunId": "uPBN9qaKd2iLs5naZ"
        },
        "resource": {
            "id": "uPBN9qaKd2iLs5naZ",
            "actId": "fW4MyDhgwtMLrB987",
            "userId": "abf6vtB2nvQZ4nJzo",
            "startedAt": "2019-01-09T15:59:40.750Z",
            "finishedAt": "2019-01-09T15:59:56.408Z",
            "status": "SUCCEEDED",
            ...
        }
    }

You may have noticed that the `eventData` and `resource` properties contain redundant data. This is for backwards compatibility. Feel free to only use `eventData` or `resource` in your templates, depending on your use case.

### [](#available-variables)Available variables

|Variable|Type|Description|
|--- |--- |--- |
|`userId`|string|ID of the user who owns the webhook.|
|`createdAt`|string|ISO string date of the webhook's trigger event.|
|`eventType`|string|Type of the trigger event, [see Events]({{@link webhooks/events.md}}).|
|`eventData`|Object|Data associated with the trigger event, [see Events]({{@link webhooks/events.md}}).|
|`resource`|Object|The resource that caused the trigger event, [see below](#resource).|


#### [](#resource)Resource

The `resource` variable represents the triggering system resource. For example when using the `ACTOR.RUN.SUCCEEDED` event, the resource is the actor run. The variable will be replaced by an `Object` that one would receive as response from the relevant API at the moment when the webhook is triggered. So for the actor run resource, it would be the response of the [`GET` actor run](https://docs.apify.com/api/v2#/reference/actors/run-object/get-run) API endpoint.
<|MERGE_RESOLUTION|>--- conflicted
+++ resolved
@@ -1,12 +1,7 @@
 ---
 title: Actions
-<<<<<<< HEAD
-description: Documentation of Apify webhooks system that enables integration of multiple actors or external systems.
-menuWeight: 9.2
-=======
 description: Send a notification when a specific event occurs in your actor or task run. Dynamically add data to the notification payload when sending the notification.
 menuWeight: 8.2
->>>>>>> 5d2c7a3e
 paths:
     - webhooks/actions
 ---
