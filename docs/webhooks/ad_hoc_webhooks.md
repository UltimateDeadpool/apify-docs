--- conflicted
+++ resolved
@@ -1,11 +1,7 @@
 ---
 title: Ad hoc webhooks
 description: Learn how to set one-off webhooks for actor runs started via the Apify API or from the actor's code. Trigger the event once the run reaches a desired state.
-<<<<<<< HEAD
-menuWeight: 9.3
-=======
 menuWeight: 10.3
->>>>>>> 6c6208e9
 paths:
     - webhooks/ad-hoc-webhooks
 ---
