--- conflicted
+++ resolved
@@ -2,11 +2,7 @@
 title: Command-line interface
 description: Create new actors from your computer's command line. Run actors locally or deploy them to the Apify platform. View the Apify CLI's command reference.
 externalSourceUrl: https://raw.githubusercontent.com/apifytech/apify-cli/master/README.md
-<<<<<<< HEAD
-menuWeight: 13
-=======
 menuWeight: 14
->>>>>>> 6c6208e9
 category: developer tools
 paths:
     - cli
