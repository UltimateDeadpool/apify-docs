---
title: Tasks
description: Documentation of Apify tasks - Documentation of Apify Task - a way to set up configuration of your Apify Actor for simplified usage.
---

# [](./tasks)Actor Tasks

Actor Tasks help you prepare the configuration of an actor to perform a specific job (think of it as giving your actor a screenplay). Tasks enable you to create multiple configurations for a single Actor and then run the selected configuration directly from the Apify platform, scheduler or API.

<<<<<<< HEAD
Tasks can also be set up for actors made by someone else. Just [search the store](https://apify.com/store) to find an actor you want to use and click the try button to create a task from it.
=======
Tasks can also be set up for actors made by someone else. Just [search the store](https://apify.com/store) to find an actor you want to use, try it out, and if you like it, you can create a task from it with a single click of a button.

*   [**Run**]({{@link tasks/run.md}}) - TODO
*   [**Create**]({{@link tasks/create.md}}) - TODO
*   [**Configure**]({{@link tasks/configure.md}}) - TODO
>>>>>>> 614c8881
<|MERGE_RESOLUTION|>--- conflicted
+++ resolved
@@ -7,12 +7,8 @@
 
 Actor Tasks help you prepare the configuration of an actor to perform a specific job (think of it as giving your actor a screenplay). Tasks enable you to create multiple configurations for a single Actor and then run the selected configuration directly from the Apify platform, scheduler or API.
 
-<<<<<<< HEAD
 Tasks can also be set up for actors made by someone else. Just [search the store](https://apify.com/store) to find an actor you want to use and click the try button to create a task from it.
-=======
-Tasks can also be set up for actors made by someone else. Just [search the store](https://apify.com/store) to find an actor you want to use, try it out, and if you like it, you can create a task from it with a single click of a button.
 
 *   [**Run**]({{@link tasks/run.md}}) - TODO
 *   [**Create**]({{@link tasks/create.md}}) - TODO
-*   [**Configure**]({{@link tasks/configure.md}}) - TODO
->>>>>>> 614c8881
+*   [**Configure**]({{@link tasks/configure.md}}) - TODO