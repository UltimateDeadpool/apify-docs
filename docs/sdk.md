--- conflicted
+++ resolved
@@ -1,11 +1,6 @@
 ---
-<<<<<<< HEAD
-title: SDK
+title: Apify SDK
 description: Develop web scraping and automation tools using JavaScript/Node.js and headless Chrome and Puppeteer. Build Apify actors locally or upload to the Apify cloud.
-=======
-title: Apify SDK
-description: Apify SDK Documentation
->>>>>>> fe279fad
 menuWeight: 12
 category: developer tools
 paths:
