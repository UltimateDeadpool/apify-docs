---
title: Apify SDK
description: Develop web scraping and automation tools using JavaScript/Node.js and headless Chrome and Puppeteer. Build Apify actors locally or upload to the Apify cloud.
<<<<<<< HEAD
menuWeight: 14
=======
menuWeight: 15
>>>>>>> 6c6208e9
category: developer tools
paths:
    - sdk
    - apify-sdk
---

<|MERGE_RESOLUTION|>--- conflicted
+++ resolved
@@ -1,11 +1,7 @@
 ---
 title: Apify SDK
 description: Develop web scraping and automation tools using JavaScript/Node.js and headless Chrome and Puppeteer. Build Apify actors locally or upload to the Apify cloud.
-<<<<<<< HEAD
-menuWeight: 14
-=======
 menuWeight: 15
->>>>>>> 6c6208e9
 category: developer tools
 paths:
     - sdk
