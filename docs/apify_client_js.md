---
title: JavaScript API client
description: Simplified access to the Apify API from any JavaScript or Node.js application. Manage your actors, tasks and storage via API with the apify-client NPM package.
category: developer tools
<<<<<<< HEAD
menuWeight: 12
=======
menuWeight: 13
>>>>>>> 6c6208e9
paths:
    - api/apify-client-js
    - api/apify-client-js/latest
    - apify-client-js/latest
    - apify-client-js
---<|MERGE_RESOLUTION|>--- conflicted
+++ resolved
@@ -2,11 +2,7 @@
 title: JavaScript API client
 description: Simplified access to the Apify API from any JavaScript or Node.js application. Manage your actors, tasks and storage via API with the apify-client NPM package.
 category: developer tools
-<<<<<<< HEAD
-menuWeight: 12
-=======
 menuWeight: 13
->>>>>>> 6c6208e9
 paths:
     - api/apify-client-js
     - api/apify-client-js/latest
