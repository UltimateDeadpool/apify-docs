---
title: Storage
description: Store anything from images and key-value pairs to structured output data. Learn how to access and manage your stored data from the Apify platform or via API.
<<<<<<< HEAD
menuWeight: 7
=======
menuWeight: 8
>>>>>>> 6c6208e9
category: platform
paths:
    - storage
---

# [](#storage) Storage

The Apify platform includes three types of storage you can use both in your [actors]({{@link actors.md}}) and outside the Apify platform via [API](https://docs.apify.com/api/v2#/reference/key-value-stores), the [Apify SDK](https://sdk.apify.com) and Apify's [JavaScript API client](https://docs.apify.com/api/apify-client-js).

This page contains a brief introduction of the three types of Apify Storage.

* [Dataset](#dataset) - storage for data objects such as scraping output.
* [Key-value store](#key-value-store) - storage for arbitrary data records such as files, images, and strings.
* [Request queue](#request-queue) - a queue of URLs for your actors to visit.

You will then find [basic usage](#basic-usage) information relating to all three types of storage. For example, how to manage your storages in the [Apify app](#apify-app), the basics of setting up the [Apify SDK](#apify-sdk) and
[JavaScript API client](#javascript-api-client),
and general information for using storages with the [Apify API](#apify-api).

## [](#dataset) Dataset

[Dataset]({{@link storage/dataset.md}}) storage allows you to store a series of data objects such as results from web scraping, crawling or data processing jobs. You can export your datasets in JSON, CSV, XML, RSS, Excel or HTML formats.

![Dataset graphic]({{@asset images/datasets-overview.png}})

The easiest way to access your datasets is via the
[Apify app](https://my.apify.com/storage#/datasets), which provides a user-friendly interface for viewing or downloading the data and editing your datasets' properties.

To add data to your datasets (and for more management options), you can use the
[Apify SDK](https://sdk.apify.com/docs/api/dataset),
Apify's [JavaScript API client](https://docs.apify.com/apify-client-js#ApifyClient-datasets) or
the [Apify API](https://docs.apify.com/api/v2#/reference/datasets).

For more information, see the [dataset]({{@link storage/dataset.md}}) documentation page.

## [](#key-value-store) Key-value store

The [key-value store]({{@link storage/key_value_store.md}}) is ideal for saving data records such as files, screenshots of web pages, and PDFs or for persisting your actors' state. The records are accessible under a unique name and can be written and read quickly.

![Key-value store graphic]({{@asset images/key-value-overview.svg}})

The easiest way to access your key-value stores is via the
[Apify app](https://my.apify.com/storage#/keyValueStores), which provides a user-friendly interface for viewing or downloading the data and editing your key-value stores' properties.

To manage the data in your key-value stores (and for more access options), you can use the
[Apify SDK](https://sdk.apify.com/docs/api/key-value-store), Apify's [JavaScript API client](https://docs.apify.com/apify-client-js#ApifyClient-keyValueStores) or
the [Apify API](https://docs.apify.com/api/v2#/reference/key-value-stores).

For more information, see the [key-value store]({{@link storage/key_value_store.md}}) documentation page.

## [](#request-queue) Request queue

[Request queues]({{@link storage/request_queue.md}}) allow you to dynamically maintain a queue of URLs of web pages. You can use this in recursively crawling websites: you start from initial URLs and add new links as they are found while skipping duplicates.

![Request queue graphic]({{@asset images/request-queue-overview.svg}})

The easiest way to access your request queues is via the
[Apify app](https://my.apify.com/storage#/requestQueues), which provides a user-friendly interface for viewing your request queues and editing your queues' properties.

To manage your request queues, you can use the
[Apify SDK](https://sdk.apify.com/docs/api/request-queue), Apify's [JavaScript API client](https://docs.apify.com/apify-client-js#ApifyClient-requestQueues) or
the [Apify API](https://docs.apify.com/api/v2#/reference/request-queues).

For more information, see the [request queue]({{@link storage/request_queue.md}}) documentation page.

## [](#basic-usage) Basic usage

There are four ways to access your storage:

* [Apify app](https://my.apify.com/storage) - provides an easy-to-understand interface [[details](#apify-app)]
* [Apify (SDK)](https://sdk.apify.com/docs/guides/data-storage) - when building your own Apify actor [[details](#apify-sdk)]
* [JavaScript API client](https://docs.apify.com/apify-client-js) - to access your storages from any Node.js application [[details](#javascript-api-client)]
* [Apify API](https://docs.apify.com/api/v2#/reference/key-value-stores) - for accessing your storages programmatically [[details](#apify-api)]

### [](#apify-app) Apify app

To access your storages from the Apify app, go to the [**Storage** section](https://my.apify.com/storage) in the left-side menu. From there, you can click through the tabs to view your key-value stores, datasets, request queues and related API endpoints. To view a storage, click its **ID**.

![Storages in app]({{@asset storage/images/datasets-app.png}})

> Only named storages are displayed by default. Select the **Include unnamed *store*** checkbox to display all of your storages.

You can edit your stores' names under the **Settings** tab of their detail page. There, you can also grant [access rights](https://docs.apify.com/access-rights) to other Apify users.

You can quickly share your storages' contents and details by sharing the URLs you find under the **API** tab in a store's detail page.

![Storage API]({{@asset storage/images/overview-api.png}})

These URLs provide links to API **endpoints**–the places where your data are stored. Endpoints that allow you to **read** stored information do not require an [authentication token](https://docs.apify.com/api/v2#/introduction/authentication). The calls are authenticated using a hard-to-guess ID, so they can be shared freely. Operations such as **update** or **delete**, however, will need the authentication token.

> Never share a URL containing your authentication token, as this will compromise your account's security. <br/>
> If the data you want to share requires a token, first download the data, then share it as a file.

### [](#apify-sdk) Apify SDK

The [Apify SDK](https://sdk.apify.com) is a JavaScript/Node.js library which allows you to build your own web scraping and automation solutions. It requires [Node.js](https://nodejs.org/en/) 10.17 or later, with the exception of **Node.js 11**.

For setup instructions and to learn how to build your own actors, visit the [SDK documentation](https://sdk.apify.com/docs/guides/getting-started).

<!-- This will be included in the new JS API CLIENT docs -->
<!-- so all we'll have to do is link to the instructions -->
### [](#javascript-api-client) JavaScript API client

Apify's [JavaScript API client](https://docs.apify.com/apify-client-js) (`apify-client`) allows you to access your datasets from any Node.js application, whether it is running on the Apify platform or elsewhere.

To use `apify-client` in your application, you will first need to have [Node.js](https://nodejs.org/en/) version 10 or higher installed.

You can then install the `apify-client` package from [NPM](https://www.npmjs.com/package/apify-cli) using the command below in your terminal.

    npm install apify-client

Once installed, **require** the `apify-client` package in your app and create a new instance of it using your **user ID** and secret **API token** (you can find these on the [Integrations](https://my.apify.com/account#/integrations) page of your Apify account).

```js
// Import the `apify-client` package
const ApifyClient = require('apify-client');

// Create a new instance of the client
// and configure it to use your credentials
const apifyClient = new ApifyClient({
    userId: 'RWnGtczasdwP63Mak',
    token: 'f5J7XsdaKDyRywwuGGo9',
});
```

### [](#apify-api) Apify API

The [Apify API](https://docs.apify.com/api/v2#/reference/key-value-stores) allows you to access your storages programmatically using [HTTP requests](https://developer.mozilla.org/en-US/docs/Web/HTTP/Methods) and easily share your crawling results.

In most cases, when accessing your storages via API, you will need to provide a **store ID**, which you can do in the following formats:

* **WkzbQMuFYuamGv3YF** - the store's alpha-numerical ID if the store is unnamed
* **username~store-name** - your username and the store's name separated by a tilde (`~`) character (e.g. **janedoe~ecommerce-scraping-results**) if the store is named

For read (GET) requests, it is enough to use a store's alpha-numerical ID, since the ID is hard to guess and effectively serves as an authentication key.

With other request types and when using the **username~store-name**, however, you will need to provide your secret API token as a query parameter. You can find your token on the [Integrations](https://my.apify.com/account#/integrations) page of your Apify account.

For more information and a detailed breakdown of each storage API endpoint, see the [API documentation](https://docs.apify.com/api/v2#/reference/datasets).

## [](#rate-limiting) Rate limiting

All API endpoints limit their rate of requests to protect Apify servers from overloading. The default rate limit is **30** requests per second per storage object, with a few exceptions, which are limited to **200** requests per second per storage object:

* [Push items](https://docs.apify.com/api/v2#/reference/datasets/item-collection/put-items) to dataset.
* CRUD ([add](https://docs.apify.com/api/v2#/reference/request-queues/request-collection/add-request),
[get](https://docs.apify.com/api/v2#/reference/request-queues/request-collection/get-request),
[update](https://docs.apify.com/api/v2#/reference/request-queues/request-collection/update-request),
[delete](https://docs.apify.com/api/v2#/reference/request-queues/request-collection/delete-request))
operations of **request queue** requests.

If a client sends too many requests, the API endpoints respond with the HTTP status code `429 Too Many Requests` and the following body:

```
{
    "error": {
        "type": "rate-limit-exceeded",
        "message": "You have exceeded the rate limit of ... requests per second"
    }
}
```

See the [API documentation](https://docs.apify.com/api/v2#/introduction/rate-limiting) for more details and to learn what to do if you exceed the rate limit.

## [](#data-retention) Data retention

Unnamed storages expire after 7 days unless otherwise specified.

Named storages are retained indefinitely.

You can edit your storages' names in the [Apify app](#apify-app) or using the access methods above.

## [](#named-and-unnamed-storages) Named and unnamed storages

All storages are created without a name (with only an **ID**). This allows them to expire after 7 days and not take up your storage space. If you want to preserve a storage, simply [give it a name](#apify-app) and it will be retained indefinitely.

> Storages' names can be up to 63 characters long.

Named and unnamed storages are the same in all regards except their retention period. The only difference is that named storages make it easier to verify you are using the correct store.

For example, the storage names **janedoe~my-storage-1** and **janedoe~web-scrape-results** are easier to tell apart than the alpha-numerical IDs **cAbcYOfuXemTPwnIB** and **CAbcsuZbp7JHzkw1B**.

## [](#sharing) Sharing

You can invite other Apify users to view or modify your storages using the [access rights]({{@link access_rights.md}}) system. See the full list of permissions [here]({{@link access_rights/list_of_permissions.md#storage}}).

### [](#sharing-storages-between-runs) Sharing storages between runs

Any storage can be accessed from any [actor]({{@link actors.md}}) or [task]({{@link actors/tasks.md}}) run as long as you know its **name** or **ID**. You can access and manage storages from other runs using the same methods or endpoints as with storages from your current run.

[Datasets]({{@link storage/dataset.md}}) and [key-value stores]({{@link storage/key_value_store.md}}) can be used concurently by multiple actors. This means that multiple actors or tasks running at the same time can **write** data to a single dataset or key-value store. The same applies for reading data–multiple runs can **read** data from datasets and key-value stores concurrently.

[Request queues]({{@link storage/request_queue.md}}), on the other hand, only allow multiple runs to **add new data**. A request queue can only be processed by one actor or task run at any one time.

> When multiple runs try to write data to a storage at the same time, it isn't possible to control the order in which the data will be written. It will be written whenever the request is processed. <br/>
> In key-value stores and request queues, the same applies for deleting records: if a request to delete a record is made shortly before a request to read that same record, the second request will fail.

## [](#deleting-storages) Deleting storages

Named storages are only removed when you request it. You can delete storages in the following ways.

* [Apify app](https://my.apify.com/storage) - using the **Actions** button in the store's detail page
* [Apify SDK](https://sdk.apify.com/docs/api/key-value-store#keyvaluestoredrop) - using the `[store].drop()` method, where **[store]** is the type of storage you want to delete.
* [JavaScript API client](https://docs.apify.com/apify-client-js) - using the
[`deleteStore()`](https://docs.apify.com/apify-client-js#ApifyClient-datasets),
[`deleteDataset()`](https://docs.apify.com/apify-client-js#ApifyClient-keyValueStores)
or [`deleteQueue()`](https://docs.apify.com/apify-client-js#ApifyClient-requestQueues) methods
* [API](https://docs.apify.com/api/v2#/reference/key-value-stores/store-object/delete-store) using the - **Delete [store]** endpoint, where **[store]** is the type of storage you want to delete
<|MERGE_RESOLUTION|>--- conflicted
+++ resolved
@@ -1,11 +1,7 @@
 ---
 title: Storage
 description: Store anything from images and key-value pairs to structured output data. Learn how to access and manage your stored data from the Apify platform or via API.
-<<<<<<< HEAD
-menuWeight: 7
-=======
 menuWeight: 8
->>>>>>> 6c6208e9
 category: platform
 paths:
     - storage
