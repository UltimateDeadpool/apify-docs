---
title: Storage
description: Store anything from images and key-value pairs to structured output data. Learn how to access and manage your stored data from the Apify platform or via API.
menuWeight: 9
category: platform
paths:
    - storage
---

# [](#storage) Storage

The Apify platform includes three types of storage you can use both in your [actors]({{@link actors.md}}) and outside the Apify platform via [API](/api/v2#/), the [Apify SDK](https://sdk.apify.com) and Apify's [JavaScript API client](/apify-client-js) and [Python API client](/apify-client-python).

This page contains a brief introduction of the three types of Apify Storage.

* [Dataset](#dataset) - storage for data objects such as scraping output.
* [Key-value store](#key-value-store) - storage for arbitrary data records such as files, images, and strings.
* [Request queue](#request-queue) - a queue of URLs for your actors to visit.

<<<<<<< HEAD
You will then find [basic usage](#basic-usage) information relating to all three types of storage. For example, how to manage your storages in the [Apify console](#apify-console), the basics of setting up the [Apify SDK](#apify-sdk) and
[JavaScript API client](#javascript-api-client),
=======
You will then find [basic usage](#basic-usage) information relating to all three types of storage. For example, how to manage your storages in the [Apify app](#apify-app), the basics of setting up the [Apify SDK](#apify-sdk),
the [JavaScript API client](#javascript-api-client) and the [Python API client](/apify-client-python),
>>>>>>> b1ffded3
and general information for using storages with the [Apify API](#apify-api).

## [](#dataset) Dataset

[Dataset]({{@link storage/dataset.md}}) storage allows you to store a series of data objects such as results from web scraping, crawling or data processing jobs. You can export your datasets in JSON, CSV, XML, RSS, Excel or HTML formats.

![Dataset graphic]({{@asset images/datasets-overview.webp}})

The easiest way to access your datasets is via the
[Apify console](https://console.apify.com/storage#/datasets), which provides a user-friendly interface for viewing or downloading the data and editing your datasets' properties.

To manage your datasets, you can use the
[Apify SDK](https://sdk.apify.com/docs/api/dataset),
[JavaScript API client](/apify-client-js#datasetclient),
[Python API client](/apify-client-python#datasetclient),
or the [Apify API](/api/v2#/reference/datasets).

[See the dataset documentation]({{@link storage/dataset.md}}) for details.

## [](#key-value-store) Key-value store

The [key-value store]({{@link storage/key_value_store.md}}) is ideal for saving data records such as files, screenshots of web pages, and PDFs or for persisting your actors' state. The records are accessible under a unique name and can be written and read quickly.

![Key-value store graphic]({{@asset images/key-value-overview.svg}})

The easiest way to access your key-value stores is via the
[Apify console](https://console.apify.com/storage#/keyValueStores), which provides a user-friendly interface for viewing or downloading the data and editing your key-value stores' properties.

To manage your key-value stores, you can use the
[Apify SDK](https://sdk.apify.com/docs/api/key-value-store),
[JavaScript API client](/apify-client-js#keyvaluestoreclient),
[Python API client](/apify-client-python#keyvaluestoreclient),
or the [Apify API](/api/v2#/reference/key-value-stores).

[See the key-value store documentation]({{@link storage/key_value_store.md}}) for details.

## [](#request-queue) Request queue

[Request queues]({{@link storage/request_queue.md}}) allow you to dynamically maintain a queue of URLs of web pages. You can use this in recursively crawling websites: you start from initial URLs and add new links as they are found while skipping duplicates.

![Request queue graphic]({{@asset images/request-queue-overview.svg}})

The easiest way to access your request queues is via the
[Apify console](https://console.apify.com/storage#/requestQueues), which provides a user-friendly interface for viewing your request queues and editing your queues' properties.

To manage your request queues, you can use the
[Apify SDK](https://sdk.apify.com/docs/api/request-queue),
[JavaScript API client](/apify-client-js#requestqueueclient),
[Python API client](/apify-client-python#requestqueueclient),
or the [Apify API](/api/v2#/reference/request-queues).

[See the request queue documentation]({{@link storage/request_queue.md}}) for details.

## [](#basic-usage) Basic usage

There are five ways to access your storage:

* [Apify console](https://console.apify.com/storage) - provides an easy-to-understand interface [[details](#apify-console)].
* [Apify SDK](https://sdk.apify.com/docs/guides/data-storage) - when building your own Apify actor [[details](#apify-sdk)].
* [JavaScript API client](/apify-client-js) - to access your storages from any Node.js application [[details](#javascript-api-client)].
* [Python API client](/apify-client-python) - to access your storages from any Python application [[details](#python-api-client)].
* [Apify API](/api/v2#/reference/key-value-stores) - for accessing your storages programmatically [[details](#apify-api)].

### [](#apify-console) Apify console

To access your storages from the Apify console, go to the [**Storage** section](https://console.apify.com/storage) in the left-side menu. From there, you can click through the tabs to view your key-value stores, datasets, request queues and related API endpoints. To view a storage, click its **ID**.

![Storages in app]({{@asset storage/images/datasets-app.webp}})

> Only named storages are displayed by default. Select the **Include unnamed store** checkbox to display all of your storages.

You can edit your stores' names under the **Settings** tab of their detail page. There, you can also grant [access rights](/access-rights) to other Apify users.

You can quickly share your storages' contents and details by sharing the URLs you find under the **API** tab in a store's detail page.

![Storage API]({{@asset storage/images/overview-api.webp}})

These URLs provide links to API **endpoints**–the places where your data are stored. Endpoints that allow you to **read** stored information do not require an [authentication token](/api/v2#/introduction/authentication). The calls are authenticated using a hard-to-guess ID, so they can be shared freely. Operations such as **update** or **delete**, however, will need the authentication token.

> Never share a URL containing your authentication token, as this will compromise your account's security. <br/>
> If the data you want to share requires a token, first download the data, then share it as a file.

### [](#apify-sdk) Apify SDK

The [Apify SDK](https://sdk.apify.com) is a JavaScript/Node.js library which allows you to build your own web scraping and automation solutions. It requires [Node.js](https://nodejs.org/en/) 10.17 or later, with the exception of **Node.js 11**.

[See the SDK documentation](https://sdk.apify.com/docs/guides/getting-started) for setup instructions and to learn how to build your own actors.

### [](#javascript-api-client) JavaScript API client

Apify's [JavaScript API client](/apify-client-js) (`apify-client`) allows you to access your datasets from any Node.js application, whether it is running on the Apify platform or elsewhere.

[See the client's documentation](/apify-client-js#quick-start) for help with setup.

### [](#python-api-client) Python API client

Apify's [Python API client](/apify-client-python) (`apify-client`) allows you to access your datasets from any Python application, whether it is running on the Apify platform or elsewhere.

[See the client's documentation](/apify-client-python#quick-start) for help with setup.

### [](#apify-api) Apify API

The [Apify API](/api/v2#/reference/key-value-stores) allows you to access your storages programmatically using [HTTP requests](https://developer.mozilla.org/en-US/docs/Web/HTTP/Methods) and easily share your crawling results.

In most cases, when accessing your storages via API, you will need to provide a **store ID**, which you can do in the following formats:

* **WkzbQMuFYuamGv3YF** - the store's alpha-numerical ID if the store is unnamed.
* **username~store-name** - your username and the store's name separated by a tilde (`~`) character (e.g. **janedoe~ecommerce-scraping-results**) if the store is named.

For read (GET) requests, it is enough to use a store's alpha-numerical ID, since the ID is hard to guess and effectively serves as an authentication key.

With other request types and when using the **username~store-name**, however, you will need to provide your secret API token in [your request's `Authorization` header](/api/v2#/introduction/authentication) or as a query parameter. You can find your token on the [Integrations](https://console.apify.com/account#/integrations) page of your Apify account.

[See the API documentation](/api/v2#/reference/datasets) for details and a breakdown of each storage API endpoint.

## [](#rate-limiting) Rate limiting

All API endpoints limit their rate of requests to protect Apify servers from overloading. The default rate limit is **30** requests per second per storage object, with a few exceptions, which are limited to **200** requests per second per storage object:

* [Push items](/api/v2#/reference/datasets/item-collection/put-items) to dataset.
* CRUD ([add](/api/v2#/reference/request-queues/request-collection/add-request),
[get](/api/v2#/reference/request-queues/request-collection/get-request),
[update](/api/v2#/reference/request-queues/request-collection/update-request),
[delete](/api/v2#/reference/request-queues/request-collection/delete-request))
operations of **request queue** requests.

If a client sends too many requests, the API endpoints respond with the HTTP status code `429 Too Many Requests` and the following body:

```json
{
    "error": {
        "type": "rate-limit-exceeded",
        "message": "You have exceeded the rate limit of ... requests per second"
    }
}
```

[See the API documentation](/api/v2#/introduction/rate-limiting) for details and to learn what to do if you exceed the rate limit.

## [](#data-retention) Data retention

Unnamed storages expire after 7 days unless otherwise specified.

Named storages are retained indefinitely.

You can edit your storages' names in the [Apify console](#apify-console) or using the access methods above.

## [](#named-and-unnamed-storages) Named and unnamed storages

All storages are created without a name (with only an **ID**). This allows them to expire after 7 days and not take up your storage space. If you want to preserve a storage, simply [give it a name](#apify-console) and it will be retained indefinitely.

> Storages' names can be up to 63 characters long.

Named and unnamed storages are the same in all regards except their retention period. The only difference is that named storages make it easier to verify you are using the correct store.

For example, the storage names **janedoe~my-storage-1** and **janedoe~web-scrape-results** are easier to tell apart than the alpha-numerical IDs **cAbcYOfuXemTPwnIB** and **CAbcsuZbp7JHzkw1B**.

## [](#sharing) Sharing

You can invite other Apify users to view or modify your storages using the [access rights]({{@link access_rights.md}}) system. [See the full list of permissions]({{@link access_rights/list_of_permissions.md#storage}}).

### [](#sharing-storages-between-runs) Sharing storages between runs

Any storage can be accessed from any [actor]({{@link actors.md}}) or [task]({{@link actors/tasks.md}}) run as long as you know its **name** or **ID**. You can access and manage storages from other runs using the same methods or endpoints as with storages from your current run.

[Datasets]({{@link storage/dataset.md}}) and [key-value stores]({{@link storage/key_value_store.md}}) can be used concurrently by multiple actors. This means that multiple actors or tasks running at the same time can **write** data to a single dataset or key-value store. The same applies for reading data–multiple runs can **read** data from datasets and key-value stores concurrently.

[Request queues]({{@link storage/request_queue.md}}), on the other hand, only allow multiple runs to **add new data**. A request queue can only be processed by one actor or task run at any one time.

> When multiple runs try to write data to a storage at the same time, it isn't possible to control the order in which the data will be written. It will be written whenever the request is processed. <br/>
> In key-value stores and request queues, the same applies for deleting records: if a request to delete a record is made shortly before a request to read that same record, the second request will fail.

## [](#deleting-storages) Deleting storages

Named storages are only removed when you request it. You can delete storages in the following ways.

* [Apify console](https://console.apify.com/storage) - using the **Actions** button in the store's detail page.
* [Apify SDK](https://sdk.apify.com/docs/api/key-value-store#keyvaluestoredrop) - using the `[store].drop()` method, where **[store]** is the type of storage you want to delete.
* [JavaScript API client](/apify-client-js) - using the `.delete()` method in the
[dataset](/apify-client-js#datasetclient),
[key-value store](/apify-client-js#keyvaluestoreclient),
or [request queue](/apify-client-js#requestqueueclient) clients.
* [Python API client](/apify-client-python) - using the `.delete()` method in the
[dataset](/apify-client-python#datasetclient),
[key-value store](/apify-client-python#keyvaluestoreclient),
or [request queue](/apify-client-python#requestqueueclient) clients.
* [API](/api/v2#/reference/key-value-stores/store-object/delete-store) using the - **Delete [store]** endpoint, where **[store]** is the type of storage you want to delete.
<|MERGE_RESOLUTION|>--- conflicted
+++ resolved
@@ -17,13 +17,8 @@
 * [Key-value store](#key-value-store) - storage for arbitrary data records such as files, images, and strings.
 * [Request queue](#request-queue) - a queue of URLs for your actors to visit.
 
-<<<<<<< HEAD
-You will then find [basic usage](#basic-usage) information relating to all three types of storage. For example, how to manage your storages in the [Apify console](#apify-console), the basics of setting up the [Apify SDK](#apify-sdk) and
-[JavaScript API client](#javascript-api-client),
-=======
-You will then find [basic usage](#basic-usage) information relating to all three types of storage. For example, how to manage your storages in the [Apify app](#apify-app), the basics of setting up the [Apify SDK](#apify-sdk),
+You will then find [basic usage](#basic-usage) information relating to all three types of storage. For example, how to manage your storages in the [Apify app](#apify-console), the basics of setting up the [Apify SDK](#apify-sdk),
 the [JavaScript API client](#javascript-api-client) and the [Python API client](/apify-client-python),
->>>>>>> b1ffded3
 and general information for using storages with the [Apify API](#apify-api).
 
 ## [](#dataset) Dataset
