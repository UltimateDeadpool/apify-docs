--- conflicted
+++ resolved
@@ -1,11 +1,7 @@
 ---
 title: API reference
 description: Manage, build and run actors, access and manage your storages with the Apify REST API (v2). Test API endpoints and create URL requests using the Blueprint GUI.
-<<<<<<< HEAD
-menuWeight: 11
-=======
 menuWeight: 12
->>>>>>> 6c6208e9
 category: platform
 paths:
     - api
