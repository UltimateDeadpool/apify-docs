---
title: Webhooks
<<<<<<< HEAD
description: Documentation of Apify webhooks system that enables integration of multiple actors or external systems.
menuWeight: 8
=======
description: Learn how to integrate multiple Apify actors or external systems with your actor or task run. Send notifications when your actor run succeeds or fails.
menuWeight: 7
>>>>>>> 5d2c7a3e
category: platform
paths:
    - webhooks
---

# [](./webhooks)Webhooks

Webhooks provide an easy and reliable way to configure the Apify platform to carry out an action when a certain system event occurs. For example, you can use webhooks to start another actor when an actor run finishes or fails.

To define a webhook one needs to select an **event** that triggers the webhook, from the available system events and provide an **action** to be executed after the event occurs. When the event occurs, the system executes the action.

>Currently, the only available action is to send an HTTP POST request to a URL specified in the webhook.

*   [**Events**]({{@link webhooks/events.md}})
*   [**Actions**]({{@link webhooks/actions.md}})
*   [**Ad hoc webhooks**]({{@link webhooks/ad_hoc_webhooks.md}})
<|MERGE_RESOLUTION|>--- conflicted
+++ resolved
@@ -1,12 +1,7 @@
 ---
 title: Webhooks
-<<<<<<< HEAD
-description: Documentation of Apify webhooks system that enables integration of multiple actors or external systems.
-menuWeight: 8
-=======
 description: Learn how to integrate multiple Apify actors or external systems with your actor or task run. Send notifications when your actor run succeeds or fails.
 menuWeight: 7
->>>>>>> 5d2c7a3e
 category: platform
 paths:
     - webhooks
