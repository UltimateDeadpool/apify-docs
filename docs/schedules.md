--- conflicted
+++ resolved
@@ -1,11 +1,7 @@
 ---
 title: Schedules
 description: Learn how to automatically start your actor and task runs and the basics of *cron* expressions. Set up and manage your schedules from the Apify app or via API.
-<<<<<<< HEAD
-menuWeight: 6
-=======
 menuWeight: 7
->>>>>>> 6c6208e9
 category: platform
 paths:
     - scheduler
