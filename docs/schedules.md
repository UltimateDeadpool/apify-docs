--- conflicted
+++ resolved
@@ -1,12 +1,7 @@
 ---
 title: Schedules
-<<<<<<< HEAD
-description: Learn how to automatically start your actor and task runs and the basics of *cron* expressions. Set up and manage your schedules from the Apify app or via API.
-menuWeight: 9
-=======
 description: Learn how to automatically start your actor and task runs and the basics of cron expressions. Set up and manage your schedules from Apify Console or via API.
 menuWeight: 8
->>>>>>> e1c6251d
 category: platform
 paths:
     - scheduler
