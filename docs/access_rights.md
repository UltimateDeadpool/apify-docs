--- conflicted
+++ resolved
@@ -1,23 +1,13 @@
 ---
 title: Access rights
-<<<<<<< HEAD
 description: Manage permissions for organizations or private resources such as actors, actor runs and storages. Allow other users to read, run, modify or build new versions.
-menuWeight: 8
-=======
-description: Control permissions for private resources such as actors, actor runs and storages. Allow other users to read, run, modify or build new versions.
 menuWeight: 9
->>>>>>> cf6877ba
 category: platform
 paths:
     - access-rights
 ---
-<<<<<<< HEAD
-=======
 
 # [](./access_rights)Access rights
->>>>>>> cf6877ba
-
-# [](./access_rights) Access rights
 
 By default, each system resource (actor, key-value store, run, ...) you create is only available to you, the owner. There are three ways you can grant access to your resources: the [access rights](#granting-access-rights) system, using the [organization account](#organization-account) or by [publishing your actor](#publishing-in-apify-store) in [Apify Store](https://apify.com/store).
 
