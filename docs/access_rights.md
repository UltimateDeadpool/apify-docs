---
title: Access rights
<<<<<<< HEAD
description: Documentation of access rights and publication on the Apify platform.
menuWeight: 9
=======
description: Control permissions for private resources such as actors, actor runs and storages. Allow other users to read, run, modify or build new versions.
menuWeight: 8
>>>>>>> 5d2c7a3e
category: platform
paths:
    - access-rights
---
 
# [](./access_rights)Access rights

By default, each system resource (actor, key-value store, run, ...) created by the user is only available to its owner. There are two ways a user can grant access to their resources - either by using an access rights system or by publishing their own actor in [Apify Store](https://apify.com/store).

## [](#granting-access-rights)Granting access rights

Users can easily and securely share their own resources - actors, tasks, key-value stores, datasets and request queues with other users using a granular permission system. This enables a user to, for example, grant permissions to their colleague to run an actor but not allow them to modify it. It's also possible to grant permission to update the actor and build a new version. Storages (key-value stores, request queues and datasets) are sharable the same way with, for example, just read permission or a combination of both read and write permissions.

To be able to grant access rights to another user you must have a username set up in [account settings](https://my.apify.com/account#/profile). To share actor, task, key-value store, request queue or dataset, open its settings tab and at the very bottom you will find the access rights section. You can add a collaborator by using his user ID, email or username and once the collaborator is added you can configure his permissions.

![Access rights configuration]({{@asset images/access-rights.jpg}})

## [](#publishing-in-apify-store)Publishing in Apify Store

Another way to share what you have made is to publish your actor in [Apify Store](https://apify.com/store). The published actor appears in [Apify Store](https://apify.com/store), any user will be able to view its source code and run it. Nobody except the author can modify it. If a user runs the actor, it gets billed to his account and the actor run will be available only for him.

To publish the actor, open it in [Apify app](https://my.apify.com), go to the *Publication* tab and follow the instructions:

![Access rights configuration]({{@asset images/publication.png}})
<|MERGE_RESOLUTION|>--- conflicted
+++ resolved
@@ -1,12 +1,7 @@
 ---
 title: Access rights
-<<<<<<< HEAD
-description: Documentation of access rights and publication on the Apify platform.
-menuWeight: 9
-=======
 description: Control permissions for private resources such as actors, actor runs and storages. Allow other users to read, run, modify or build new versions.
 menuWeight: 8
->>>>>>> 5d2c7a3e
 category: platform
 paths:
     - access-rights
