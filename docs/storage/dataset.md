--- conflicted
+++ resolved
@@ -338,14 +338,12 @@
 
 * When using the `pushData()` method, the size of the data is limited by the receiving API. Therefore, `pushData()` will only allow objects whose JSON representation is smaller than **9MB**. When an array is passed, none of the included objects may be larger than 9MB, however the array itself may be of any size.
 
-<<<<<<< HEAD
 * Dataset names can be up to 63 characters long.
-=======
+
 ### [](#rate-limiting) Rate limiting
 
 When pushing data to a dataset via [API](https://docs.apify.com/api/v2#/reference/datasets/item-collection/put-items), the request rate is limited to **200** per second per dataset. This helps protect Apify servers from being overloaded.
 
 All other dataset API [endpoints](https://docs.apify.com/api/v2#/reference/datasets) are limited to **30** requests per second per dataset.
 
-See the [API documentation](https://docs.apify.com/api/v2#/introduction/rate-limiting) for more details and to learn what to do if you exceed the rate limit.
->>>>>>> 6916bec6
+See the [API documentation](https://docs.apify.com/api/v2#/introduction/rate-limiting) for more details and to learn what to do if you exceed the rate limit.