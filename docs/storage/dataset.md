---
title: Dataset
<<<<<<< HEAD
description: Documentation of Apify simple key-value store that enables storage of Actor inputs and results.
menuWeight: 7.2
=======
description: Store and export web scraping, crawling or data processing job results. Learn how to access and manage datasets in the Apify app or via API.
menuWeight: 6.1
>>>>>>> 5d2c7a3e
paths:
    - storage/dataset
---

# [](#dataset) Dataset

Dataset storage enables you to sequentially save and retrieve data. Each actor run is assigned its own dataset, which is created when the first item is stored to it.

Datasets usually contain results from web scraping, crawling or data processing jobs. The data can be visualized as a table where each object is a row and its attributes are the columns. The data can be exported in JSON, CSV, XML, RSS, Excel or HTML formats.

> Named datasets are retained indefinitely. <br/>
> Unnamed datasets expire after 7 days unless otherwise specified. <br/>
> [Learn about named and unnamed datasets.]({{@link storage.md#named-and-unnamed-storages}})

Dataset storage is **append-only** - data can only be added and cannot be changed or deleted.

## [](#basic-usage) Basic usage

There are four ways to access your datasets:

* [Apify app](https://my.apify.com/storage#/datasets) - provides an easy-to-understand interface [[details](#apify-app)].
* [Apify SDK](https://sdk.apify.com/docs/guides/data-storage#dataset) - when building your own Apify actor [[details](#apify-sdk)].
* [JavaScript API client](https://docs.apify.com/api/apify-client-js/latest#ApifyClient-datasets) - to access your datasets from any Node.js application [[details](#javascript-api-client)].
* [Apify API](https://docs.apify.com/api/v2#/reference/datasets) - for accessing your datasets programmatically [[details](#apify-api)].

### [](#apify-app) Apify app

In the [Apify app](https://my.apify.com), you can view your datasets in the [Storage](https://my.apify.com/storage) section under the [Datasets](https://my.apify.com/storage#/datasets) tab.

Only named datasets are displayed by default. Select the **Include unnamed datasets** checkbox to display all of your datasets.

![Datasets in app]({{@asset storage/images/datasets-app.png}})

To view or download a dataset in the above mentioned formats, click on its **Dataset ID**\. In the detail page, you can update the dataset's name (and, in turn, its [retention period]({{@link storage.md#data-retention}})) and
[access rights]({{@link access_rights.md}}) under the **Settings** tab. The API tab allows you to view and test the dataset's [API endpoints](https://docs.apify.com/api/v2#/reference/datasets).

![Datasets detail view]({{@asset storage/images/datasets-detail.png}})

### [](#apify-sdk) Apify SDK

If you are building an [Apify actor]({{@link actors.md}}), you will be using the [Apify SDK](https://sdk.apify.com).
In the [Apify SDK](https://sdk.apify.com/docs/guides/data-storage#dataset), the dataset is represented by the
[`Dataset`](https://sdk.apify.com/docs/api/dataset) class.

You can use the `Dataset` class to specify whether your data is stored locally or on in the Apify cloud, push data to datasets of your choice using the `pushData()` [method](https://sdk.apify.com/docs/examples/add-data-to-dataset), and perform functions such as `getData()`, `map()` and `reduce()`([see example](https://sdk.apify.com/docs/examples/map-and-reduce)).

If you have chosen to store your dataset locally, you can find it in the location below.

    {APIFY_LOCAL_STORAGE_DIR}/datasets/{DATASET_ID}/{INDEX}.json

**DATASET_ID** refers to the dataset's **name** or **ID**\. The default dataset will be stored in the **default** directory.

To add data to the default dataset, you can use the example below, however using the `Apify.main()` function is optional–it is only provided for your convenience.

```js
// Import the Apify SDK into your project
const Apify = require("apify");

// The optional Apify.main() function performs the
// actor's job and terminates the process when it is finished
Apify.main(async () => {

    // Add one item to the default dataset
    await Apify.pushData({ foo: "bar" });

    // Add multiple items to the default dataset
    await Apify.pushData([{ foo: "hotel" }, { foo: "cafe" }]);
});
```

> Make sure to use the `await` keyword when calling `pushData()`, otherwise the actor process might finish before the data are stored.

If you want to use something other than the default dataset, e.g. a dataset that you share between actors or between actor runs, you can use the [Apify.openDataset()](https://sdk.apify.com/docs/api/apify#apifyopendatasetdatasetidorname-options) method.

```js
// Save a named dataset to a variable
const dataset = await Apify.openDataset("some-name");

// Add data to the named dataset
await dataset.pushData({ foo: "bar" });
```

When using the `getData()` method, you can specify the data you retrieve using the `[fields]` parameter. It should be an array of field names (strings) that will be included in the results. To include all the results, simply omit the `[fields]` parameter.

```js
// Only get the "hotel" and "cafe" fields
const hotelAndCafeData = await dataset.getData({
    fields: ["hotel", "cafe"]
});
```

For more information on managing datasets using the Apify SDK, see the [SDK documentation](https://sdk.apify.com/docs/guides/data-storage#dataset) and the `Dataset` class's [API reference](https://sdk.apify.com/docs/api/dataset#datasetpushdatadata).

### [](#javascript-api-client) JavaScript API client

Apify's [JavaScript API client](https://docs.apify.com/apify-client-js#ApifyClient-datasets) (`apify-client`) allows you to access your datasets from any Node.js application, whether it is running on the Apify platform or elsewhere.

For help with setting up the client, see the JavaScript API client section on the [overview page](https://docs.apify.com/storage/#javascript-api-client).

After [importing](https://docs.apify.com/storage/#javascript-api-client) the `apify-client` package into your application and creating an instance of it, save it to a variable for easier access.

```js
// Save your datasets to a variable for easier access
const datasets = apifyClient.datasets;
```

You can then create, update, and delete datasets using the commands below.

```js
// Get the dataset with the name "my-dataset"
// or create it if it doesn't exist
const dataset = await datasets.getOrCreateDataset({
    datasetName: "my-dataset",
});

// Set the dataset as the default to be used
// in the following commands
apifyClient.setOptions({ datasetId: dataset.id });

// Add an object and and array of objects to the dataset
await datasets.putItems({
    data: { foo: "bar" }
});
await datasets.putItems({
    data: [{ foo: "hotel" }, { foo: "cafe" }]
});

// Get items from a dataset
const paginationList = await datasets.getItems();
const items = paginationList.items;

// Delete a dataset
await datasets.deleteDataset();
```

When using the `getItems()` method, you can specify the data you retrieve using the `[fields]` parameter. It should be an array of field names (strings) that will be included in the results. To include all the results, simply omit the `[fields]` parameter.

```js
// Only get the "hotel" and "cafe" fields
const hotelAndCafeData = await datasets.getItems({
    fields: ["hotel", "cafe"]
});
```

> If you both specify and omit the same field in a request, the **omit** parameter will prevail and the field will not be returned.


For more information, see the JavaScript API client [documentation](https://docs.apify.com/apify-client-js#ApifyClient-datasets).

### [](#apify-api) Apify API

The [Apify API](https://docs.apify.com/api/v2#/reference/datasets) allows you to access your datasets programmatically using [HTTP requests](https://developer.mozilla.org/en-US/docs/Web/HTTP/Methods) and easily share your crawling results.

If you are accessing your datasets using the **username~store-name** [store ID format]({{@link storage.md#apify-api}}), you will need to append your [secret API token](https://docs.apify.com/api/v2#/introduction/authentication) as a query parameter (see below). You can find the token (and your user ID) on the [Integrations](https://my.apify.com/account#/integrations) page of your Apify account.

To **get a list of your datasets**, send a GET request to the [Get list of datasets](https://docs.apify.com/api/v2#/reference/datasets/get-list-of-datasets) endpoint, providing your API token as a query parameter.

    https://api.apify.com/v2/datasets?token={YOUR_API_TOKEN}

To **get information about a dataset** such as its creation time and **item count**, send a GET request to the [Get dataset](https://docs.apify.com/api/v2#/reference/datasets/dataset/get-dataset) endpoint.

    https://api.apify.com/v2/datasets/{DATASET_ID}?token={YOUR_API_TOKEN}

To **view a dataset's data**, send a GET request to the
[Get dataset items](https://docs.apify.com/api/v2#/reference/datasets/item-collection/get-items) Apify API endpoint.

    https://api.apify.com/v2/datasets/{DATASET_ID}/items/?token={YOUR_API_TOKEN}

You can **specify which data are exported** by adding a comma-separated list of fields to the **fields** query parameter. Likewise, you can also omit certain fields using the **omit** parameter.

> If you both specify and omit the same field in a request, the **omit** parameter will prevail and the field will not be returned.

To retrieve the **hotel** and **cafe** fields, you would send your GET request to the URL below.

    https://api.apify.com/v2/datasets/{DATASET_ID}/items?token={YOUR_API_TOKEN}&fields=hotel%2Ccafe

> Instead of commas, you will need to use the `%2C` code, which represents `,` in URL encoding.<br/>
> Learn more about URL encoding [here](https://www.url-encode-decode.com).

To **add data to a dataset**, send a POST request, with a JSON object containing the data you want to add as the payload to the [Put items](https://docs.apify.com/api/v2#/reference/datasets/item-collection/put-items) endpoint.

    https://api.apify.com/v2/datasets/{DATASET_ID}/items/?token={YOUR_API_TOKEN}

Example payload:
```json
[
    {
        "foo": "bar"
    },
    {
        "foo": "hotel"
    },
    {
        "foo": "cafe"
    }
]
```
For a detailed breakdown of each API endpoint, see the [API documentation](https://docs.apify.com/api/v2#/reference/datasets).

## [](#hidden-fields) Hidden fields

Top-level fields starting with the `#` character are considered hidden.
These fields may be easily omitted when downloading the data from a dataset by providing the **skipHidden=1** or **clean=1** query parameters. This provides a convenient way to store debug information that should not appear in the final dataset.

Below is an example of a dataset record containing hidden fields with an HTTP response and error.

```json
{
    "url": "https://example.com",
    "title": "Example page",
    "data": {
        "foo": "bar"
    },
    "#error": null,
    "#response": {
        "statusCode": 201
    }
}
```

Data without hidden fields are called "clean" and can be downloaded from the [Apify app](https://my.apify.com/storage#/datasets) using the "Clean items" link or via API using the **clean=true** or **clean=1** [URL parameters](https://docs.apify.com/api/v2#/reference/datasets/item-collection/put-items).

## [](#xml-format-extension) XML format extension

When you export results to XML or RSS formats, object property names become XML tags, while the corresponding values become the tags' children.

For example, the JavaScript object:

```js
{
    name: "Rashida Jones",
    address: [
        {
            type: "home",
            street: "21st",
            city: "Chicago",
        },
        {
            type: "office",
            street: null,
            city: null,
        }
    ]
}
```

becomes the following XML snippet:

```xml
<name>Rashida Jones</name>
<address>
    <type>home</type>
    <street>21st</street>
    <city>Chicago</city>
</address>
<address>
    <type>office</type>
    <street/>
    <city/>
</address>
```

If the JavaScript object contains a property named `@`, its sub-properties are exported as attributes of the parent XML element. If the parent XML element does not have any child elements, its value is taken from a JavaScript object property named `#`.

For example, the following JavaScript object:

```js
{
    "address": [{
        "@": {
            "type": "home",
        },
        "street": "21st",
        "city": "Chicago",
    },
    {
        "@": {
            "type": "office",
        },
        "#": "unknown",
    }]
}
```

will be transformed to the following XML snippet:

```xml
<address type="home">
    <street>21st</street>
    <city>Chicago</city>
</address>
<address type="office">unknown</address>
```

This feature is also useful when customizing your RSS feeds generated for various websites.

By default, the whole result is wrapped in an `<items/>` emelent, while each page object is contained in an `<item/>` element. You can change this using the `xmlRoot` and `xmlRow` URL parameters when GETting your data.

## [](#sharing-datasets-between-runs) Sharing datasets between runs

You can access a dataset from any [actor]({{@link actors.md}}) or [task]({{@link actors/tasks.md}}) run as long as you know its **name** or **ID**.

To access a dataset from another run using the Apify SDK, open it using the `Apify.openDataset([datasetIdOrName])` [method](https://sdk.apify.com/docs/api/apify#apifyopendatasetdatasetidorname-options) like you would any other dataset.

```js
const otherDataset = await Apify.openDataset("old-dataset");
```

To access a dataset using the [JavaScript API client](#javascript-api-client), use the `getOrCreateDataset()` [method](https://docs.apify.com/apify-client-js#ApifyClient-datasets).

```js
const otherDataset = await datasets.getOrCreateDataset({
    datasetName: "my-dataset",
});
```

Once you've opened the dataset, read its contents and add new data like you would with a dataset from your current run.

The same applies for the [Apify API](#apify-api) - you can use [the same endpoints](#apify-api) as you would normally.

For more information on sharing storages between runs, see the Storage [overview page](https://docs.apify.com/storage/#sharing-storages-between-runs).


## [](#limits) Limits

* Tabulated data storage formats (ones that display the data in columns), such as HTML, CSV, and EXCEL, have a maximum limit of **3000** columns. All data that do not fit into this limit will not be retrieved.

* When using the `pushData()` method, the size of the data is limited by the receiving API. Therefore, `pushData()` will only allow objects whose JSON representation is smaller than **9MB**. When an array is passed, none of the included objects may be larger than 9MB, however the array itself may be of any size.<|MERGE_RESOLUTION|>--- conflicted
+++ resolved
@@ -1,12 +1,7 @@
 ---
 title: Dataset
-<<<<<<< HEAD
-description: Documentation of Apify simple key-value store that enables storage of Actor inputs and results.
-menuWeight: 7.2
-=======
 description: Store and export web scraping, crawling or data processing job results. Learn how to access and manage datasets in the Apify app or via API.
 menuWeight: 6.1
->>>>>>> 5d2c7a3e
 paths:
     - storage/dataset
 ---
