---
title: Key-value store
description: Store anything from actor or task run results JSON documents or images. Learn how to access and manage key-value stores from the Apify app or via API.
menuWeight: 6.2
paths:
    - storage/key-value-store
---

# [](#key-value-store) Key-value store

The key-value store is simple storage that can be used for storing any kind of data. It can be JSON or HTML documents, zip files, images, or simply strings. The data are stored along with their [MIME content type](https://developer.mozilla.org/en-US/docs/Web/HTTP/Basics_of_HTTP/MIME_types/Common_types).

Each actor run is assigned its own key-value store when it is created. The store contains the actor's input, and, if necessary, other stores such as its output.

Key-value stores are mutable–you can both add entries and delete them.

> Named key-value stores are retained indefinitely. <br/>
> Unnamed key-value stores expire after 7 days unless otherwise specified.<br/>
> [Learn about named and unnamed key-value stores.]({{@link storage.md#named-and-unnamed-storages}})

## [](#basic-usage) Basic usage

There are four ways to access your key-value stores:

* [Apify app](https://my.apify.com/storage#/keyValueStores) - provides an easy-to-understand interface [[details](#apify-app)].
* [Apify software development kit (SDK)](https://sdk.apify.com/docs/guides/data-storage#key-value-store) - when building your own Apify actor [[details](#apify-sdk)].
* [JavaScript API client](https://docs.apify.com/apify-client-js#ApifyClient-keyValueStores) - to access your key-value stores from any Node.js application [[details](#javascript-api-client)].
* [Apify API](https://docs.apify.com/api/v2#/reference/key-value-stores/get-items) - for accessing your key-value stores programmatically [[details](#apify-api)].

### [](#apify-app) Apify app

In the [Apify app](https://my.apify.com), you can view your key-value stores in the [Storage](https://my.apify.com/storage) section under the [Key-value stores](https://my.apify.com/storage#/keyValueStores) tab.

Only named key-value stores are displayed by default. Select the **Include unnamed key-value stores** checkbox to display all of your stores.

![Key-value stores in app]({{@asset storage/images/key-value-stores-app.png}})

To view a key-value store's content, click on its **Store ID**, then click on a store's **View** button.
In the detail page, under the **Settings** tab, you can update the store's name (and, in turn, its [retention period]({{@link storage.md#data-retention}})) and
[access rights]({{@link access_rights.md}}).
The API tab allows you to view and test a store's [API endpoints](https://docs.apify.com/api/v2#/reference/key-value-stores).

![Key-value stores detail]({{@asset storage/images/key-value-stores-detail.png}})

### [](#apify-sdk) Apify SDK

If you are building an [Apify actor]({{@link actors.md}}), you will be using the [Apify software development kit (SDK)](https://sdk.apify.com).
In the [Apify SDK](https://sdk.apify.com/docs/guides/data-storage#key-value-store), the key-value store is represented by the
[`KeyValueStore`](hhttps://sdk.apify.com/docs/api/key-value-store) class.

You can use the `KeyValueStore` class to specify whether your data is [stored locally or in the Apify cloud](https://sdk.apify.com/docs/api/key-value-store),
[get](https://sdk.apify.com/docs/api/key-value-store#keyvaluestoregetvaluekey) and
[set](https://sdk.apify.com/docs/api/key-value-store#keyvaluestoresetvaluekey-value-options)
values using the `Apify.getValue()` and `Apify.setValue()` methods or [iterate over your key-value store keys](https://sdk.apify.com/docs/api/key-value-store#keyvaluestoreforeachkeyiteratee-options) using the `forEachKey()` method.

<<<<<<< HEAD
Each actor run is associated with the default key-value store, which is created for the actor run. When running your actors and storing data locally, you can pass its [input]({{@link actors/running/input.md}}) using the `INPUT.json` key-value store.
=======
Each actor run is associated with the default key-value store, which is created for the actor run. When running your actors and storing data locally, you can pass its [input]({{@link actors/running/input.md}}) using the **INPUT.json** key-value store.
>>>>>>> fe279fad

You can find INPUT.json and other key-value stores in the location below.

    {APIFY_LOCAL_STORAGE_DIR}/key_value_stores/{STORE_ID}/{KEY}.{EXT}

The default key-value store's ID is **default**\. The {KEY} is the record's **key** and {EXT} corresponds to the data value's MIME content type.

To manage your key-value stores, you can use the following methods. For a full list of methods, see the `KeyValueStore` class's [API reference](https://sdk.apify.com/docs/api/key-value-store#keyvaluestoregetvaluekey).

```js
// Get the default input
const input = await Apify.getInput();

// Open a named key-value store
const exampleStore = await Apify.openKeyValueStore("my-store");

// Read a record in the exampleStore storage
const value = await exampleStore.getValue("some-key");

// Write a record to exampleStore
await exampleStore.setValue("some-key", { foo: "bar" });

// Delete a record in exampleStore
await exampleStore.setValue("some-key", null);
```

> Note that JSON is automatically parsed to a JavaScript object, text data returned as a string and other data is returned as binary buffer.

```js
const Apify = require("apify");

// The optional Apify.main() function performs the
// actor's job and terminates the process when it is finished
Apify.main(async () => {
    // Get input of your actor
    const input = await Apify.getInput();
    const value = await Apify.getValue("my-key");

    ...

    await Apify.setValue(
        "OUTPUT",
        imageBuffer,
        { contentType: "image/jpeg" }
    );
});
```

The `Apify.getInput()`method is not only a shortcut to `Apify.getValue("INPUT")`- it is also compatible with `Apify.metamorph()` [[docs](https://docs.apify.com/actors/source-code#metamorph)]. This is because a metamorphed actor run's input is stored in the **INPUT-METAMORPH-1** key instead of **INPUT**, which hosts the original input.

For more information on managing your key-value stores with the Apify SDK, see the SDK [documentation](https://sdk.apify.com/docs/guides/data-storage#key-value-store) and the `KeyValueStore` class's [API reference](https://sdk.apify.com/docs/api/key-value-store#keyvaluestoregetvaluekey).

### [](#javascript-api-client) JavaScript API client

Apify's [JavaScript API client](https://docs.apify.com/apify-client-js#ApifyClient-keyValueStores) (`apify-client`) allows you to access your key-value stores from any Node.js application, whether it is running on the Apify platform or elsewhere.

For help with setting up the client, see the JavaScript API client section on the [overview page](https://docs.apify.com/storage/#javascript-api-client).

After [importing](https://docs.apify.com/storage/#javascript-api-client) the `apify-client` package into your application and creating an instance of it, save it to a variable for easier access.

```js
// Save your key-value stores to a variable for easier access
const keyValueStores = apifyClient.keyValueStores;
```

You can then access your stores, retrieve records in stores, write new records or delete records.

```js
// Get the "my-store" key-value store or create it
// if it doesn't exist and set it as the default
const exampleStore = await keyValueStores.getOrCreateStore({
    storeName: "my-store"
});
apifyClient.setOptions({ storeId: store.id });

<<<<<<< HEAD
// Get a record from `exampleStore`
=======
// Get a record from exampleStore
>>>>>>> fe279fad
const record = await keyValueStores.getRecord({ key: "foo" });

// Write a record to exampleStore
await keyValueStores.putRecord({
    key: "foo",
    body: "bar",
    contentType: "text/plain; charset=utf-8",
});

// Delete a record in exampleStore
await keyValueStores.deleteRecord({ key: "foo" });
```

For more information on managing your key-value stores using the JavaScript API client, see its [documentation](https://docs.apify.com/apify-client-js#ApifyClient-keyValueStores).

### [](#apify-api) Apify API

The [Apify API](https://docs.apify.com/api/v2#/reference/key-value-stores) allows you to access your key-value stores programmatically using [HTTP requests](https://developer.mozilla.org/en-US/docs/Web/HTTP/Methods) and easily share your crawling results.

If you are accessing your stores using the **username~store-name** [store ID format]({{@link storage.md#apify-api}}), you will need to append your [secret API token](https://docs.apify.com/api/v2#/introduction/authentication) as a query parameter (see below). You can find the token (and your user ID) on the [Integrations](https://my.apify.com/account#/integrations) page of your Apify account.

To **get a list of your key-value stores**, send a GET request to the [Get list of key-value stores](https://docs.apify.com/api/v2#/reference/key-value-stores/store-collection/get-list-of-key-value-stores) endpoint, providing your secret API token as a query parameter.

    https://api.apify.com/v2/key-value-stores?token={YOUR_API_TOKEN}

To **get information about a key-value store** such as its creation time and item count, send a GET request to the [Get store](https://docs.apify.com/api/v2#/reference/key-value-stores/store-object/get-store) endpoint.

    https://api.apify.com/v2/key-value-stores/{STORE_ID}?token={YOUR_API_TOKEN}

To **get a record** (its value) from a key-value store, send a GET request to the [Get record](https://docs.apify.com/api/v2#/reference/key-value-stores/key-collection/get-record) endpoint.

    https://api.apify.com/v2/key-value-stores/{STORE_ID}/records/{KEY_ID}?token={YOUR_API_TOKEN}

To **add a record** to a specific key in a key-value store, send a PUT request to the [Put record](https://docs.apify.com/api/v2#/reference/key-value-stores/record/put-record) endpoint.

    https://api.apify.com/v2/key-value-stores/{STORE_ID}/records/{KEY_ID}?token={YOUR_API_TOKEN}

Example payload:

```json
{
    "foo": "bar",
    "fos": "baz"
}
```

> When adding a record, the request payload is limited to 9MB. To upload a larger record or speed up your upload, use the [Direct upload URL](https://docs.apify.com/api/v2#/reference/key-value-stores/direct-upload-url/get-direct-upload-url) endpoint.

To **delete a record**, send a DELETE request specifying the key from a key-value store to the [Delete record](https://docs.apify.com/api/v2#/reference/key-value-stores/record/delete-record) endpoint.

    https://api.apify.com/v2/key-value-stores/{STORE_ID}/records/{KEY_ID}?token={YOUR_API_TOKEN}

For a detailed breakdown of each API endpoint, see the [API documentation](https://docs.apify.com/api/v2#/reference/key-value-stores).

## [](#sharing-key-value-stores-between-runs) Sharing key-value stores between runs

You can access a key-value store from any [actor]({{@link actors.md}}) or [task]({{@link actors/tasks.md}}) run as long as you know its **name** or **ID**.

To access a key-value store from another run using the Apify SDK, open it using the `Apify.openDataset([store])` [method](https://sdk.apify.com/docs/api/apify#openkeyvaluestore) like you would any other store.

```js
const otherStore = await Apify.openKeyValueStore("old-store");
```

To access a key-value store using the [JavaScript API client](#javascript-api-client), use the `getOrCreateStore()` [method](https://docs.apify.com/apify-client-js#ApifyClient-keyValueStores).

```js
const otherStore = await keyValueStores.getOrCreateStore({
    storeName: "my-store",
});
```

Once you've opened a store, read and manage its contents like you would with a key-value store from your current run.

The same applies for the [Apify API](#apify-api) - you can use [the same endpoints](#apify-api) as you would normally.

For more information on sharing storages between runs, see the Storage [overview page](https://docs.apify.com/storage/#sharing-storages-between-runs).

## [](#data-consistency) Data consistency

Key-value storage uses the [AWS S3](https://aws.amazon.com/s3/) service. According to the S3 [documentation](https://docs.aws.amazon.com/AmazonS3/latest/dev/Introduction.html), it provides **read-after-write** consistency for newly-created items. This means that if a record does not exist and you create it, then read it right after, you will be able to see it.

However, S3 storage has a caveat, described in the below quote from the S3 [documentation](https://docs.aws.amazon.com/AmazonS3/latest/dev/Introduction.html).

> [...] if you make a HEAD or GET request to a key name before the object is created, then create the object shortly after that, a subsequent GET might not return the object due to eventual consistency. <br/>
> Amazon S3 offers eventual consistency for overwrite PUTS and DELETES in all Regions.

[Eventual consistency](https://en.wikipedia.org/wiki/Eventual_consistency) means that if you update a value and then retrieve it from storage, the value will be consistent with the last update **eventually**. Before enough time has passed, however, the returned value may be inconsistent.

Visit [this](https://codeburst.io/quick-explanation-of-the-s3-consistency-model-6c9f325e3f82) article for more details on the issue and [this](https://medium.com/@dhruvsharma_50981/s3-eventual-data-consistency-model-issues-and-tackling-them-47093365a595) article for some ideas on how to tackle the issue.

## [](#limits) Limits

When adding a record using the [Put record](https://docs.apify.com/api/v2#/reference/key-value-stores/record/put-record) API endpoint, the request payload is limited to **9MB**. To upload a larger record or speed up your upload, use the [Direct upload URL](https://docs.apify.com/api/v2#/reference/key-value-stores/direct-upload-url/get-direct-upload-url) endpoint.<|MERGE_RESOLUTION|>--- conflicted
+++ resolved
@@ -53,11 +53,7 @@
 [set](https://sdk.apify.com/docs/api/key-value-store#keyvaluestoresetvaluekey-value-options)
 values using the `Apify.getValue()` and `Apify.setValue()` methods or [iterate over your key-value store keys](https://sdk.apify.com/docs/api/key-value-store#keyvaluestoreforeachkeyiteratee-options) using the `forEachKey()` method.
 
-<<<<<<< HEAD
-Each actor run is associated with the default key-value store, which is created for the actor run. When running your actors and storing data locally, you can pass its [input]({{@link actors/running/input.md}}) using the `INPUT.json` key-value store.
-=======
 Each actor run is associated with the default key-value store, which is created for the actor run. When running your actors and storing data locally, you can pass its [input]({{@link actors/running/input.md}}) using the **INPUT.json** key-value store.
->>>>>>> fe279fad
 
 You can find INPUT.json and other key-value stores in the location below.
 
@@ -133,11 +129,7 @@
 });
 apifyClient.setOptions({ storeId: store.id });
 
-<<<<<<< HEAD
-// Get a record from `exampleStore`
-=======
 // Get a record from exampleStore
->>>>>>> fe279fad
 const record = await keyValueStores.getRecord({ key: "foo" });
 
 // Write a record to exampleStore
