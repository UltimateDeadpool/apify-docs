---
title: Request queue
description: Queue URLs for an actor to visit in its run. Learn how to share your queues between actor runs. Access and manage request queues from the Apify app or via API.
<<<<<<< HEAD
menuWeight: 7.3
=======
menuWeight: 8.3
>>>>>>> 6c6208e9
paths:
    - storage/request-queue
---

# [](#request-queue) Request queue

Request queues enable you to enqueue and retrieve requests such as URLs with an [HTTP method](https://developer.mozilla.org/en-US/docs/Web/HTTP/Methods) and other parameters. They are useful not only in web crawling but anywhere you need to process a high number of URLs and enqueue new links.

Request queue storage supports both breadth-first and depth-first crawling orders, as well as custom data attributes. It allows you to query whether specific URLs were already found, push new URLs to the queue and fetch the next URLs to process.

> Named request queues are retained indefinitely. <br/>
> Unnamed request queues expire after 7 days unless otherwise specified.<br/>
> [Learn about named and unnamed queues.]({{@link storage.md#named-and-unnamed-storages}})

## [](#basic-usage) Basic usage

There are four ways to access your request queues:

* [Apify app](https://my.apify.com/storage#/requestQueues) - provides an easy-to-understand interface [[details](#apify-app)].
* [Apify SDK](https://sdk.apify.com/docs/guides/data-storage#request-queue) - when building your own Apify actor [[details](#apify-sdk)].
* [JavaScript API client](https://docs.apify.com/apify-client-js#ApifyClient-requestQueues) - to access your request queues from any Node.js application [[details](#javascript-api-client)].
* [Apify API](https://docs.apify.com/api/v2#/reference/request-queues) - for accessing your request queues programmatically [[details](#apify-api)].

### [](#apify-app) Apify app

In the [Apify app](https://my.apify.com), you can view your request queues in the [Storage](https://my.apify.com/storage) section under the [Request queues](https://my.apify.com/storage#/requestQueues) tab.

Only named request queues are displayed by default. Select the **Include unnamed request queues** checkbox to display all of your queues.

![Request queues in app]({{@asset storage/images/request-queue-app.png}})

To view a request queue, click on its **Queue ID**\.
In the detail page, under the **Settings** tab, you can update the queue's name (and, in turn, its
[retention period]({{@link storage.md#data-retention}})) and
[access rights]({{@link access_rights.md}}).
The API tab allows you to view and test a queue's [API endpoints](https://docs.apify.com/api/v2#/reference/request-queues).

![Request queues detail]({{@asset storage/images/request-queue-detail.png}})

### [](#apify-sdk) Apify SDK

If you are building an [Apify actor]({{@link actors.md}}), you will be using the [Apify SDK](https://sdk.apify.com).
In the [Apify SDK](https://sdk.apify.com/docs/guides/data-storage#request-queue), the request queue is represented by the
[`RequestQueue`](https://sdk.apify.com/docs/api/request-queue) class.

You can use the `RequestQueue` class to specify whether your data is [stored locally or in the Apify cloud](https://sdk.apify.com/docs/api/request-queue), enqueue new URLs
([see example]((https://sdk.apify.com/docs/examples/puppeteer-crawler))),
and [manage your existing queues](https://sdk.apify.com/docs/api/request-queue#requestqueueaddrequestrequest-options).

Each actor run is associated with the default request queue, which is created for the actor run when the first request is added to it. Typically, it is used to store URLs to crawl in the specific actor run, however its usage is optional.

You can also create **named queues** which can be shared between actors or between actor runs.

If you are storing your data locally, you can find your request queue at the following location.

    {APIFY_LOCAL_STORAGE_DIR}/request_queues/{QUEUE_ID}/{STATE}/{NUMBER}.json

The default request queue's ID is **default**\. Each request in the queue is stored as a separate JSON file, where {STATE} is either **handled** or **pending**, and {NUMBER} is an integer indicating the request's position in the queue.

To **open a request queue**, use the `Apify.openRequestQueue()` [method](https://sdk.apify.com/docs/api/apify#apifyopenrequestqueuequeueidorname-options).

```js
// Import the Apify SDK into your project
const Apify = require("apify");

// The optional Apify.main() function performs the
// actor's job and terminates the process when it is finished
Apify.main(async () => {

    // Open the default request queue associated with
    // the actor run
    const queue = await Apify.openRequestQueue();

    // Open the "my-queue" request queue
    const queueWithName = await Apify.openRequestQueue("my-queue");
});
```

Once a queue is open, you can manage it using the following methods. For a full list of methods, see the `RequestQueue` class's [API reference](https://sdk.apify.com/docs/api/request-queue#requestqueueaddrequestrequest-options).

```js
// Enqueue requests
await queue.addRequest({ url: "http://example.com/aaa" });
await queue.addRequest(
    { url: "http://example.com/foo/bar" },
    { forefront: true }
);

// Get the next request from queue
const request1 = await queue.fetchNextRequest();
const request2 = await queue.fetchNextRequest();

// Get a specific request
const specificRequest = await queue.getRequest("shi6Nh3bfs3");

// Reclaim a failed request back to the queue
// and crawl it again
await queue.reclaimRequest(request2);

// Remove a queue
await queue.drop();
```

For more information on managing your request queues with the Apify SDK, see the SDK [documentation](https://sdk.apify.com/docs/guides/data-storage#request-queue) and the `RequestQueue` class's [API reference](https://sdk.apify.com/docs/api/request-queue#requestqueueaddrequestrequest-options).

### [](#javascript-api-client) JavaScript API client

Apify's [JavaScript API client](https://docs.apify.com/apify-client-js#ApifyClient-requestQueues) (`apify-client`) allows you to access your request queues from any Node.js application, whether it is running on the Apify platform or elsewhere.

For help with setting up the client, see the JavaScript API client section on the [overview page](https://docs.apify.com/storage/#javascript-api-client).

After [importing](https://docs.apify.com/storage/#javascript-api-client) the `apify-client` package into your application and creating an instance of it, save it to a variable for easier access.

```js
// Save your request queues to a variable for easier access
const requestQueues = apifyClient.requestQueues;
```

You can then get or create new queues, retrieve existing requests or enqueue new URLs. For a full list of options, see the [JavaScript API client's](https://docs.apify.com/apify-client-js#ApifyClient-requestQueues) documentation.

```js
// Get the "my-queue" request queue and set it as the default
// to be used in the following commands
const queue = await requestQueues.getOrCreateQueue({
    queueName: "my-queue"
});
apifyClient.setOptions({ queueId: queue.id });

// Add a request to the default queue
await requestQueues.addRequest({
    url: "http://example.com",
    uniqueKey: "http://example.com"
});

await requestQueues.addRequest({
    url: 'http://example.com',
    uniqueKey: 'http://example.com'
});
await requestQueues.addRequest({
    url: 'http://example.com/a/b',
    uniqueKey: 'http://example.com/a/b'
});

// Mark request as handled.
request1.handledAt = new Date();
await requestQueues.updateRequest(request1);
```

For more information on managing your request queues using the JavaScript API client, see its [documentation](https://docs.apify.com/apify-client-js#ApifyClient-requestQueues).

### [](#apify-api) Apify API

The [Apify API](https://docs.apify.com/api/v2#/reference/request-queues) allows you to access your request queues programmatically using [HTTP requests](https://developer.mozilla.org/en-US/docs/Web/HTTP/Methods).

If you are accessing your request queues using the **username~store-name** [store ID format]({{@link storage.md#apify-api}}), you will need to append your [secret API token](https://docs.apify.com/api/v2#/introduction/authentication) as a query parameter (see below). You can find the token (and your user ID) on the [Integrations](https://my.apify.com/account#/integrations) page of your Apify account.

To **get a list of your request queues**, send a GET request to the [Get list of request queues](https://docs.apify.com/api/v2#/reference/request-queues/store-collection/get-list-of-request-queues) endpoint, providing your secret API token as a query parameter.

    https://api.apify.com/v2/request-queues?token={YOUR_API_TOKEN}

To **get information about a request queue** such as its creation time and item count, send a GET request to the [Get request queue](https://docs.apify.com/api/v2#/reference/request-queues/queue/get-request-queue) endpoint.

    https://api.apify.com/v2/request-queues/{QUEUE_ID}?token={YOUR_API_TOKEN}

To **get a request from a queue**, send a GET request to the [Get request](https://docs.apify.com/api/v2#/reference/request-queues/request/get-request) endpoint.

    https://api.apify.com/v2/request-queues/{QUEUE_ID}/requests/{REQUEST_ID}?token={YOUR_API_TOKEN}

To **add a request to a queue**, send a POST request with the request to be added as a JSON object in the request's payload to the [Add request](https://docs.apify.com/api/v2#/reference/request-queues/request-collection/add-request) endpoint.

    https://api.apify.com/v2/request-queues/{QUEUE_ID}/requests?token={YOUR_API_TOKEN}

Example payload:

```json
{
    "uniqueKey": "http://example.com",
    "url": "http://example.com",
    "method": "GET"
}
```

To **update a request in a queue**, send a PUT request with the request to update as a JSON object in the request's payload to the [Update request](https://docs.apify.com/api/v2#/reference/request-queues/request/update-request) endpoint. In the payload, specify the request's ID and add the information you want to update.

    https://api.apify.com/v2/request-queues/{QUEUE_ID}/requests/{REQUEST_ID}?token={YOUR_API_TOKEN}

Example payload:

```json
{
    "id": "dnjkDMKLmdlkmlkmld",
    "uniqueKey": "http://example.com",
    "url": "http://example.com",
    "method": "GET"
}
```

> When adding or updating requests, you can optionally provide a `clientKey` parameter to your request. It must be a string between 1 and 32 characters in length. This identifier is used to determine whether the queue was accessed by [multiple clients](#queue-sharing). If `clientKey` is not provided, the system considers this API call to come from a new client. For details, see the `hadMultipleClients` field returned by the `Get head` [operation](https://docs.apify.com/api/v2#/reference/request-queues/queue-head/get-head). <br/>
> Example: client-abc

For a detailed breakdown of each API endpoint, see the [API documentation](https://docs.apify.com/api/v2#/reference/request-queues).

## [](#sharing) Sharing

You can invite other Apify users to view or modify your request queues using the [access rights]({{@link access_rights.md}}) system. See the full list of permissions [here]({{@link access_rights/list_of_permissions.md#request-queue}}).

### [](#sharing-request-queues-between-runs) Sharing request queues between runs

You can access a request queue from any [actor]({{@link actors.md}}) or [task]({{@link actors/tasks.md}}) run as long as you know its **name** or **ID**.

To access a request queue from another run using the Apify SDK, open it using the `Apify.openRequestQueue([queueIdOrName])` [method]((https://sdk.apify.com/docs/api/apify#apifyopenrequestqueuequeueidorname-options)) like you would any other queue.

```js
const otherQueue = await Apify.openRequestQueue("old-queue");
```

To access a request queue using the [JavaScript API client](#javascript-api-client), use the `getOrCreateQueue()` [method](https://docs.apify.com/apify-client-js#ApifyClient-requestQueues).

```js
const otherQueue = await requestQueues.getOrCreateQueue({
    queueName: "my-queue"
});
```

Once you've opened the request queue, you can use it in your crawl or add new requests like you would with a queue from your current run.

The same applies for the [Apify API](#apify-api) - you can use [the same endpoints](#apify-api) as you would normally.

For more information on sharing storages between runs, see the Storage [overview page](https://docs.apify.com/storage/#sharing-storages-between-runs).

## [](#limits) Limits

* While multiple actor or task runs can **add new requests** to a queue concurrently, only one run can **process a queue** at any one time.

* Request queue names can be up to 63 characters long.

### [](#rate-limiting) Rate limiting

When managing request queues via [API](https://docs.apify.com/api/v2#/reference/request-queues/put-items),
CRUD ([add](https://docs.apify.com/api/v2#/reference/request-queues/request-collection/add-request),
[get](https://docs.apify.com/api/v2#/reference/request-queues/request-collection/get-request),
[update](https://docs.apify.com/api/v2#/reference/request-queues/request-collection/update-request),
[delete](https://docs.apify.com/api/v2#/reference/request-queues/request-collection/delete-request))
operation requests are limited to **200** per second per request queue. This helps protect Apify servers from being overloaded.

All other request queue API [endpoints](https://docs.apify.com/api/v2#/reference/request-queues) are limited to **30** requests per second per request queue.

See the [API documentation](https://docs.apify.com/api/v2#/introduction/rate-limiting) for more details and to learn what to do if you exceed the rate limit.<|MERGE_RESOLUTION|>--- conflicted
+++ resolved
@@ -1,11 +1,7 @@
 ---
 title: Request queue
 description: Queue URLs for an actor to visit in its run. Learn how to share your queues between actor runs. Access and manage request queues from the Apify app or via API.
-<<<<<<< HEAD
-menuWeight: 7.3
-=======
 menuWeight: 8.3
->>>>>>> 6c6208e9
 paths:
     - storage/request-queue
 ---
