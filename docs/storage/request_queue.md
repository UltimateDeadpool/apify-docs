--- conflicted
+++ resolved
@@ -1,13 +1,8 @@
 ---
 title: Request queue
-<<<<<<< HEAD
-description: Documentation of Apify simple key-value store that enables storage of Actor inputs and results.
-menuWeight: 7.3
-=======
 description: Queue URLs for an actor to visit in its run. Learn how to share your queues between actor runs. Access and manage request queues from the Apify app or via API.
 
 menuWeight: 6.3
->>>>>>> 5d2c7a3e
 paths:
     - storage/request-queue
 ---
