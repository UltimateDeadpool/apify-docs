--- conflicted
+++ resolved
@@ -1,12 +1,7 @@
 ---
 title: Proxy
-<<<<<<< HEAD
-description: Learn how to anonymously access websites when running web scraping or automation jobs. Prevent IP address-based blocking using IP address rotation.
-menuWeight: 11
-=======
 description: Learn how to anonymously access websites when running web scraping or automation jobs. Improve data throughput and efficiency of bots, and enable access to websites from various geographies.
 menuWeight: 10
->>>>>>> e1c6251d
 category: platform
 paths:
     - proxy
