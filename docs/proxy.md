---
title: Proxy
<<<<<<< HEAD
description: Documentation of Apify Proxy that enables anonymization of access to websites and IP rotation.
menuWeight: 7
=======
description: Learn how to anonymously access websites when running web scraping or automation jobs. Prevent IP address-based blocking using IP address rotation.
menuWeight: 6
>>>>>>> 5d2c7a3e
category: platform
paths:
    - proxy
---

# [](./proxy)Proxy

Apify Proxy provides access to Apify's proxy services that can be used in [actors]({{@link actors.md}})
or any other application that support HTTP proxies.
Currently, Apify Proxy provides access to [datacenter proxy servers]({{@link proxy/datacenter_proxy.md}}),
[residential proxy]({{@link proxy/residential_proxy.md}}),
and [Google SERP proxy]({{@link proxy/google_serp_proxy.md}}).
It supports HTTP as well as other protocols like HTTPS and FTP.

You can view your Apify Proxy settings on the [Proxy page](https://my.apify.com/proxy) in the app.


*   [**Connection settings**]({{@link proxy/connection_settings.md}})
*   [**Datacenter proxy**]({{@link proxy/datacenter_proxy.md}})
*   [**Residential proxy**]({{@link proxy/residential_proxy.md}})
*   [**Google SERP proxy**]({{@link proxy/google_serp_proxy.md}})
*   [**Troubleshooting**]({{@link proxy/troubleshooting.md}})
<|MERGE_RESOLUTION|>--- conflicted
+++ resolved
@@ -1,12 +1,7 @@
 ---
 title: Proxy
-<<<<<<< HEAD
-description: Documentation of Apify Proxy that enables anonymization of access to websites and IP rotation.
-menuWeight: 7
-=======
 description: Learn how to anonymously access websites when running web scraping or automation jobs. Prevent IP address-based blocking using IP address rotation.
 menuWeight: 6
->>>>>>> 5d2c7a3e
 category: platform
 paths:
     - proxy
