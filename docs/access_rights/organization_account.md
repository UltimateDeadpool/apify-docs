---
title: Organization account
description: Create a specialized account for your organization to encourage collaboration and manage permissions efficiently. Convert an existing account or create one from scratch.
<<<<<<< HEAD
menuWeight: 10.1
=======
menuWeight: 11.1
>>>>>>> 6c6208e9
paths:
    - access-rights/organization-account
---

# Organization account

> **Warning** <br/>
> The organization account is currently in the **closed beta testing** stage and available only to users with [**business**](https://apify.com/pricing) or higher subscriptions.<br/>
> If you are interested in joining the closed beta testing, contact us at [support@apify.com](mailto:support@apify.com?subject=Organization%20account%20beta%20testing).

Apify's organization account allows multiple team members to collaborate on projects. It enables you to manage your team members' [permissions]({{@link access_rights/list_of_permissions.md}}) and to centralize your billing.

At the same time, a separate organization account means teams no longer have to share the credentials of a single personal account. You can [switch]({{@link access_rights/organization_account/how_to_use.md#in-the-apify-app}}) between your personal and organization accounts seamlessly in just two clicks.

You can start an organization account in two ways.
* [Convert an existing account](#convert-an-existing-account) into an organization. If your actors and integrations are set up in a personal account, it is probably best to convert that account into an organization. This will preserve all your integrations but means you will need a new personal account.
* [Create a new organization](#create-a-new-organization). If you don't have integrations set up yet, or if they are easy to change, you can create a new organization, preserving your personal account.

## [](#create-a-new-organization) Create a new organization

> **Warning**: the organization account is under closed beta testing. If you'd like to try it, contact us at [support@apify.com](mailto:support@apify.com?subject=Organization%20account%20beta%20testing).

You can create a new organization by clicking the **Create a new organization** button under the **My organizations** tab in your [account](https://my.apify.com/account#/myorganizations).

![Create a new organization]({{@asset access_rights/images/my-organizations-new.png}})

**You can own as many organizations and be a member of as many organizations as you need.**

## [](#convert-an-existing-account) Convert an existing account

> **Warning: when you convert an existing user account into an organization,**
>  * **You will no longer be able to sign in to the converted user account.**
>  * **An organization cannot be converted back to a personal account.**
>  * **When converting or creating the account, you select an owner who will be responsible for [setting up]({{@link access_rights/organization_account/setup.md}}) the organization.**

Before converting your current user account into an organization, make sure you set a **username** and create a new personal account for the organization's owner.

> An organization can't be a member of other organizations. If you want to convert your account to an organization, you'll first need to leave all the organizations you are a part of.

Then, under the **Settings** tab of the soon-to-be organization [account](https://my.apify.com/account), click the **Convert your account to an organization** button.

![Convert your account to an organization]({{@asset access_rights/images/convert-to-organization.png}})

Next, set the organization's name and designate an owner (this can be your new personal account) who will [set up]({{@link access_rights/organization_account/setup.md}}) the organization.

And that's it! You will be logged out from your user account (which has become the organization), so you'll need to log in as the organization's owner.

Welcome to your new organization account. For information on adding members and assigning roles, see the [Setup]({{@link access_rights/organization_account/setup.md}}) page.

## [](#billing) Billing

Actor and task runs are billed to the account they are started from. Always make sure you start a run from the correct account to avoid having an organization's runs billed to your personal account.

To find out about organization pricing, please get in touch at [support@apify.com](mailto:support@apify.com?subject=Organization%20account%20pricing).<|MERGE_RESOLUTION|>--- conflicted
+++ resolved
@@ -1,11 +1,7 @@
 ---
 title: Organization account
 description: Create a specialized account for your organization to encourage collaboration and manage permissions efficiently. Convert an existing account or create one from scratch.
-<<<<<<< HEAD
-menuWeight: 10.1
-=======
 menuWeight: 11.1
->>>>>>> 6c6208e9
 paths:
     - access-rights/organization-account
 ---
