--- conflicted
+++ resolved
@@ -1,11 +1,7 @@
 ---
 title: Actors
 description: Learn how to develop, run and share serverless cloud programs. Create your own web scraping and automation tools and publish them on the Apify platform.
-<<<<<<< HEAD
-menuWeight: 5
-=======
 menuWeight: 6
->>>>>>> 6c6208e9
 category: platform
 paths:
 # NOTE: IF ADDING A NEW PATH, LEAVE THE OLD ONES FOR REDIRECTS
