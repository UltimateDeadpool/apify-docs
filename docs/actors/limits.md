---
title: Limits
description: Learn the Apify platform's resource capability and limitations such as max memory, disk size and number of actors/tasks per user or schedule.
<<<<<<< HEAD
menuWeight: 5.7
=======
menuWeight: 6.7
>>>>>>> 6c6208e9
paths:
# NOTE: IF ADDING A NEW PATH, LEAVE THE OLD ONES FOR REDIRECTS
    - actor/limits
    - actors/limits
---

# [](#limits) Limits

The tables below demonstrate the Apify platform's default resource limits.

If needed, the limits shown below can be increased on paid accounts. For details, contact us on **hello@apify.com** or using the chat icon in the bottom-right corner.

* Maximum combined memory of all running jobs.
* Maximum number of actors per user.
* Maximum number of tasks per user.

## [](#actor-limits) Actor limits

|Description|Value|
|--- |--- |
|Build memory size|1,024 MB <!-- ACTOR_LIMITS.BUILD_DEFAULT_MEMORY_MBYTES -->|
|Run minimum memory|128 MB<!-- ACTOR_LIMITS.MIN_RUN_MEMORY_MBYTES -->|
|Run maximum memory|32,768 MB<!-- ACTOR_LIMITS.MAX_RUN_MEMORY_MBYTES -->|
|Maximum combined memory of all running jobs <br/>(free accounts)|8,192 MB<!-- ACTOR_LIMITS.FREE_ACCOUNT_MAX_MEMORY_MBYTES -->|
|Maximum combined memory of all running jobs <br/>(paid accounts)|65,536 MB<!-- ACTOR_LIMITS.PAID_ACCOUNT_MAX_MEMORY_MBYTES -->|
|Build timeout|600 secs <!-- ACTOR_LIMITS.BUILD_TIMEOUT_SECS --> |
|Build/run disk size|2x job memory limit<!-- ACTOR_LIMITS.RUN_DISK_TO_MEMORY_SIZE_COEFF -->|
|Memory per CPU core|4,096 MB<!-- ACTOR_LIMITS.RUN_MEMORY_MBYTES_PER_CPU_CORE -->|
|Build/run maximum log size|5,000,000 characters<!-- ACTOR_LIMITS.LOG_MAX_CHARS -->|
|Maximum number of dataset columns for xlsx format|2,000 columns|
|Maximum size of input schema for a task/actor|100 * 1024 B<!-- ACTOR_LIMITS.INPUT_SCHEMA_MAX_BYTES -->|

## [](#platform-limits) Platform limits

|Description|Value|
|--- |--- |
|Maximum number of actors per user|100<!-- DEFAULT_PLATFORM_LIMITS.MAX_ACTORS_PER_USER -->|
|Maximum number of tasks per user|1000<!-- DEFAULT_PLATFORM_LIMITS.MAX_TASKS_PER_USER -->|
|Maximum number of schedules per user|100<!-- DEFAULT_PLATFORM_LIMITS.MAX_SCHEDULES_PER_USER -->|
|Maximum number of webhooks per user|100<!-- DEFAULT_PLATFORM_LIMITS.MAX_TASKS_PER_USER -->|
|Maximum number of actors per schedule|10<!-- DEFAULT_PLATFORM_LIMITS.MAX_ACTORS_PER_SCHEDULER -->|
|Maximum number of tasks per schedule|10<!-- DEFAULT_PLATFORM_LIMITS.MAX_TASKS_PER_SCHEDULER -->|<|MERGE_RESOLUTION|>--- conflicted
+++ resolved
@@ -1,11 +1,7 @@
 ---
 title: Limits
 description: Learn the Apify platform's resource capability and limitations such as max memory, disk size and number of actors/tasks per user or schedule.
-<<<<<<< HEAD
-menuWeight: 5.7
-=======
 menuWeight: 6.7
->>>>>>> 6c6208e9
 paths:
 # NOTE: IF ADDING A NEW PATH, LEAVE THE OLD ONES FOR REDIRECTS
     - actor/limits
