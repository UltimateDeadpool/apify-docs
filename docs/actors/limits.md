--- conflicted
+++ resolved
@@ -1,12 +1,7 @@
 ---
 title: Limits
-<<<<<<< HEAD
-description: Documentation of Apify actors - serverless computing jobs that enable execution of long-running web scraping and automation tasks in the cloud.
-menuWeight: 4.7
-=======
 description: Learn the Apify platform's resource capability and limitations such as max memory, disk size and number of actors/tasks per user or schedule.
 menuWeight: 3.7
->>>>>>> 5d2c7a3e
 paths:
 # NOTE: IF ADDING A NEW PATH, LEAVE THE OLD ONES FOR REDIRECTS
     - actor/limits
