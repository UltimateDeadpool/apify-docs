---
title: Security
description: Read Apify's security whitepaper, which describes our best practices.
<<<<<<< HEAD
menuWeight: 5.6
=======
menuWeight: 6.6
>>>>>>> 6c6208e9
paths:
# NOTE: IF ADDING A NEW PATH, LEAVE THE OLD ONES FOR REDIRECTS
    - actor/security
    - actors/security
---

# Security

At Apify, security is the top priority of our daily work. Security best practices are reflected in our development, deployment, monitoring, and project management processes.

[Read the Apify Security Whitepaper](https://apify.com/security-whitepaper.pdf) for a full description of Apify's commitment to security.<|MERGE_RESOLUTION|>--- conflicted
+++ resolved
@@ -1,11 +1,7 @@
 ---
 title: Security
 description: Read Apify's security whitepaper, which describes our best practices.
-<<<<<<< HEAD
-menuWeight: 5.6
-=======
 menuWeight: 6.6
->>>>>>> 6c6208e9
 paths:
 # NOTE: IF ADDING A NEW PATH, LEAVE THE OLD ONES FOR REDIRECTS
     - actor/security
