--- conflicted
+++ resolved
@@ -1,12 +1,7 @@
 ---
 title: Development
-<<<<<<< HEAD
-description: Documentation of Apify actors - serverless computing jobs that enable execution of long-running web scraping and automation tasks in the cloud.
-menuWeight: 4.4
-=======
 description: Read about the technical part of building Apify actors. Learn to define actor inputs, build new versions, persist actor state and choose base Docker images.
 menuWeight: 3.4
->>>>>>> 5d2c7a3e
 paths:
     - actor/development
     - actors/development
