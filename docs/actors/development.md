---
title: Development
description: Read about the technical part of building Apify actors. Learn to define actor inputs, build new versions, persist actor state and choose base Docker images.
<<<<<<< HEAD
menuWeight: 5.4
=======
menuWeight: 6.4
>>>>>>> 6c6208e9
paths:
    - actor/development
    - actors/development
---

# Development

In this section, you can find the documentation on developing and building your own actor.

*   [Input schema]({{@link actors/development/input_schema.md}}) - definition of the input an actor can accept.
*   [Source code]({{@link actors/development/source_code.md}}) - the location of an actor's source code.
*   [Builds]({{@link actors/development/builds.md}}) - details on building your actor.
*   [Base Docker images]({{@link actors/development/base_docker_images.md}}) - Docker images that can be used as a base for an actor.
*   [Environment variables]({{@link actors/development/environment_variables.md}}) - variables that provide an actor with context.
*   [State persistence]({{@link actors/development/state_persistence.md}}) - persisting an actor's state to preserve data in case of interruptions.<|MERGE_RESOLUTION|>--- conflicted
+++ resolved
@@ -1,11 +1,7 @@
 ---
 title: Development
 description: Read about the technical part of building Apify actors. Learn to define actor inputs, build new versions, persist actor state and choose base Docker images.
-<<<<<<< HEAD
-menuWeight: 5.4
-=======
 menuWeight: 6.4
->>>>>>> 6c6208e9
 paths:
     - actor/development
     - actors/development
