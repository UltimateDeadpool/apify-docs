---
title: SEO for actors
<<<<<<< HEAD
description: Optimize your actors to get more relevant visits from Google and other search engines. See search engine-friendly actor name, title and description examples.
=======
description: Optimize your actors' title, description, and README to get more relevant visits from Google and other search engines.
>>>>>>> fe279fad
paths:
# NOTE: IF ADDING A NEW PATH, LEAVE THE OLD ONES FOR REDIRECTS
    - actor/publishing/seo-for-actors
    - actors/publishing/seo-for-actors
---

# [](#seo-for-actors) SEO for actors

The actor details page in the [Apify Store](https://apify.com/store) provides a great way to promote your actor. The goal is to attract all people searching for the specific problem that your actor solves, for example ["Kickstarter API"](https://www.google.com/search?q=kickstarter+api) or ["Amazon crawler"](https://www.google.com/search?q=amazon+crawler). This article provides some basic information about [search engine optimization (SEO)](https://en.wikipedia.org/wiki/Search_engine_optimization) for your actors.

**The golden rule of SEO:** create quality content that provides value and engagement to your users. [Don't over-optimize SEO](https://seo-hacker.com/over-optimization-penalty/) or you risk being penalized by Google.

Think of it this way: your content, URLs, keywords, titles, links, etc. determine the kind of search queries your page is shown in. The quality of the content determines how high it ranks in those results.

For example, if you over-optimize your URLs and title to rank higher in results for high-volume queries, but most people who visit your page immediately leave, Google notices, penalizes you, and your pages sinks in the results.

On the other hand, if you precisely address a niche segment of users who will benefit from your actor and people who open it use your actor, then Google will love it and push it up in results. Read more about the basics of [content marketing](https://techcrunch.com/2019/04/13/how-do-startups-actually-get-their-content-marketing-to-work/).

Below are our tips for better SEO of various actor properties.

## [](#name) Name

The actor name is your actor's developer-style name, which is prefixed by your username (e.g. `jancurn/find-broken-links`). The name is used to generate a URL for your actor (e.g. https://apify.com/jancurn/find-broken-links), making it an important signal for search engines.

However, the name should also be readable and clear enough, so that people using your actor can understand what it does just from the name.

## [](#title) Title

The actor title provides a human-readable name. The title is the most important real estate from SEO standpoint. It should exactly match the most likely search query that potential users of your actor will use.

<<<<<<< HEAD
At the same time, it should give your actor a clear name for people who will use it every day. So if you’re working on an "Amazon crawler" or a "Google Places API", use the following formats for your actor's name:

> GOOD: Amazon crawler, Google Places API, Kickstarter search
> AVOID: Crawler for Amazon, API for Google Places, Search in Kickstarter
=======
At the same time, it shoud give your actor a clear name for people who will use it every day. So if you’re working on an "Amazon crawler" or a "Google Places API", use the following formats for your actor's name:

> GOOD: Amazon crawler, Google Places API, Kickstarter search.
> AVOID: Crawler for Amazon, API for Google Places, Search in Kickstarter.
>>>>>>> fe279fad

## [](#description) Description

Your actor's description should contain a concise but accurate description of what your actor does, targeted at people who are deciding whether to use it or not. Get straight to the point and avoid any boilerplate text.

> GOOD: Crawls Amazon.com and extracts ...
> AVOID: This actor crawls Amazon.com in order to extract ...

The description is used by search engines to understand what the actor is about, so it should contain some of the most popular variations and derivations of the [title](#title), including things people might search for.

> GOOD: This Amazon bot will help, whereas the Amazon API won’t. Use the crawler...
> AVOID: This crawler will search through results in Amazon and offers you...

If you’re not sure about similar phrases, check out the Google suggest tool in the search and it will show you some hints and tips. Of course, the description should primarily be about what the actor does, but it’s always a good idea to enrich the text with popular keywords.

![Google suggestions example]({{@asset actors/images/actors-publishing-google.png}})

## [](#readme) README

The README․md file represents a complete description of your actor, intended for its users. If your actor's users are technical folks, you can be technical in the README. If they aren't, keep it simple.

You have lots of room for SEO optimization in the README, without compromising readability for your users. Make sure the text includes other variants of what potential users of your actor might search for. A good place for these is in the captions and headlines but keywords in the body text will also help. It’s also a good idea to repeat the name of the actor several times.

> GOOD: You can use this Amazon Crawler with your code (Python, PHP, Java) to crawl Amazon without the API...
> AVOID: Follow the instructions in the Readme and if you have any comments, see the FAQ section...

An important part of SEO is internal and external linking. Don’t be shy -  add links to your README leading to similar [actors](https://apify.com/store) or any interesting article in [Apify Help](https://help.apify.com/) that could assist your users. If your actor is scraping a certain website, make sure to add a link to that website. If the actor uses any external libraries, make sure to link their pages.

If you’ve created other actors, it’s completely fine to pop in a promo for them at the end. It’s even better if you edit your old actors and put in a link to your new actor. We’ll take care of extra promotion on the [Apify Homepage](https://apify.com/) or [Apify Store](https://apify.com/store) - especially if you’ve done a great job of describing your actors!

> GOOD: Like my Amazon Crawler? See my Amazon Review Crawler.
> AVOID: No links.

## [](#sharing) Sharing is caring

Now that you’ve created a cool new actor, let others see it! Share it on your personal Twitter, Facebook, Reddit or any other social platform. Always provide a link with the actor's name. Use #hashtags on Twitter to catch attention. Provide a small “why is this good” segment when sharing inside any group discussions. We will promote your actor sooner or later, but more links means more attention from Google from the beginning.

> GOOD: Need to crawl #Amazon or #Yelp? See my Amazon crawler https://...
> AVOID: I just created something, check it out on Apify...<|MERGE_RESOLUTION|>--- conflicted
+++ resolved
@@ -1,10 +1,6 @@
 ---
 title: SEO for actors
-<<<<<<< HEAD
-description: Optimize your actors to get more relevant visits from Google and other search engines. See search engine-friendly actor name, title and description examples.
-=======
-description: Optimize your actors' title, description, and README to get more relevant visits from Google and other search engines.
->>>>>>> fe279fad
+description: Optimize your actors to get more relevant visits from Google and other search engines. Set search engine-friendly actor name, title and description examples.
 paths:
 # NOTE: IF ADDING A NEW PATH, LEAVE THE OLD ONES FOR REDIRECTS
     - actor/publishing/seo-for-actors
@@ -35,17 +31,10 @@
 
 The actor title provides a human-readable name. The title is the most important real estate from SEO standpoint. It should exactly match the most likely search query that potential users of your actor will use.
 
-<<<<<<< HEAD
-At the same time, it should give your actor a clear name for people who will use it every day. So if you’re working on an "Amazon crawler" or a "Google Places API", use the following formats for your actor's name:
-
-> GOOD: Amazon crawler, Google Places API, Kickstarter search
-> AVOID: Crawler for Amazon, API for Google Places, Search in Kickstarter
-=======
 At the same time, it shoud give your actor a clear name for people who will use it every day. So if you’re working on an "Amazon crawler" or a "Google Places API", use the following formats for your actor's name:
 
 > GOOD: Amazon crawler, Google Places API, Kickstarter search.
 > AVOID: Crawler for Amazon, API for Google Places, Search in Kickstarter.
->>>>>>> fe279fad
 
 ## [](#description) Description
 
