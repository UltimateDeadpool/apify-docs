---
title: Naming your actor
description: Documentation of Apify's standards for actor naming.
paths:
# NOTE: IF ADDING A NEW PATH, LEAVE THE OLD ONES FOR REDIRECTS
    - actor/publishing/naming-your-actor
    - actors/publishing/naming-your-actor
---

# [](#naming-your-actor) Naming your actor

Naming your actor can be tricky. Especially when you've spent a long time coding and are excited to show your brand new creation to the world. To help users find your actor, we've introduced naming standards. These standards improve your actor's [search engine optimization (SEO)](https://en.wikipedia.org/wiki/Search_engine_optimization) and maintain consistency in the [Apify Store](https://apify.com/store).


## [](#scrapers) Scrapers

For actors such as [YouTube Scraper](https://apify.com/bernardo/youtube-scraper) or [Amazon Scraper](https://apify.com/vaclavrut/amazon-crawler), which scrape web pages, we usually have one actor per domain. This helps with naming, as the domain name serves as your actor's name.

GOOD:
<<<<<<< HEAD
  * Technical name (actor's name in the [Apify app](https://my.apify.com)): *${domain}-scraper*, e.g. *youtube-scraper*
  * Publication title for the Apify Store: *${Domain} Scraper*, e.g. *Youtube Scraper*
  * Name of the GitHub repository: *actor-${domain}-scraper*, e.g. *actor-youtube-scraper*

AVOID:
  * Technical name: *the-scraper-of-${domain}*, e.g. *the-scraper-of-youtube*
  * Publication title: *The Scraper of ${Domain}*, e.g. *The Scraper of Youtube*
  * GitHub repository: *actor-the-scraper-of-${domain}*, e.g. *actor-the-scraper-of-youtube*
=======
  * Technical name (actor's name in the [Apify app](https://my.apify.com)): `${domain}-scraper`, e.g. `youtube-scraper`.
  * Publication title for the Apify Store: `${Domain} Scraper`, e.g. `Youtube Scraper`.
  * Name of the GitHub repository: `actor-${domain}-scraper`, e.g. `actor-youtube-scraper`.

AVOID:
  * Technical name: `the-scraper-of-${domain}`, e.g. `the-scraper-of-youtube`.
  * Publication title: `The Scraper of ${Domain}`, e.g. `The Scraper of Youtube`.
  * GitHub repository: `actor-the-scraper-of-${domain}`, e.g. `actor-the-scraper-of-youtube`.
>>>>>>> a5c9c05b

If your actor only caters to a specific service on a domain (and you don't plan on extending it), add the service to the actor's name.

For example,
<<<<<<< HEAD
  * Technical name: *${domain}-${service}-scraper*, e.g. *google-search-scraper*
  * Publication title: *${Domain} ${Service} Scraper*, e.g. [*Google Search Scraper*](https://apify.com/apify/google-search-scraper)
  * GitHub repository: *actor-${domain}-${service}-scraper*, e.g. *actor-google-search-scraper*
=======
  * Technical name: `${domain}-${service}-scraper`, e.g. `google-search-scraper`.
  * Publication title: `${Domain} ${Service} Scraper`, e.g. [`Google Search Scraper`](https://apify.com/apify/google-search-scraper).
  * GitHub repository: `actor-${domain}-${service}-scraper`, e.g. `actor-google-search-scraper`.
>>>>>>> a5c9c05b


## [](#non-scraping-actors) Non-scraping actors

Naming for non-scraping actors is more liberal. Being creative and considering SEO and user experience are good places to start. Think about what your users will type into a serach engine when looking for your actor. What is your actor's function?

If you're having trouble, you can always run your ideas by the Apify team using the chat icon in the bottom-right corner.

Below are examples for the [Google Sheets](https://apify.com/lukaskrivka/google-sheets) actor.

GOOD:
<<<<<<< HEAD
  * Technical name: *google-sheets*
  * Publication title: *Google Sheets Import & Export*
  * GitHub repository: *actor-google-sheets*

AVOID:
  * Technical name: *import-to-and-export-from-google-sheets*
  * Publication title: *Actor for Importing to and Exporting from Google Sheets*
  * GitHub repository: *actor-for-import-and-export-google-sheets*
=======
  * Technical name: `google-sheets`.
  * Publication title: `Google Sheets Import & Export`.
  * GitHub repository: `actor-google-sheets`.

AVOID:
  * Technical name: `import-to-and-export-from-google-sheets`.
  * Publication title: `Actor for Importing to and Exporting from Google Sheets`.
  * GitHub repository: `actor-for-import-and-export-google-sheets`.
>>>>>>> a5c9c05b

## [](#renaming-your-actor) Renaming your actor

**Warning!** Changing your actor's *technical name* may break current integrations for that actor's users. This is why some actors in the Apify Store don't have consistent naming. For the same reason, it is best to change the actor's name early, before you build a steady user base.

<<<<<<< HEAD
The *publication title*, however, can be changed without any problems.
=======
The `publication title`, however, can be changed without any problems.
>>>>>>> a5c9c05b
<|MERGE_RESOLUTION|>--- conflicted
+++ resolved
@@ -17,38 +17,21 @@
 For actors such as [YouTube Scraper](https://apify.com/bernardo/youtube-scraper) or [Amazon Scraper](https://apify.com/vaclavrut/amazon-crawler), which scrape web pages, we usually have one actor per domain. This helps with naming, as the domain name serves as your actor's name.
 
 GOOD:
-<<<<<<< HEAD
-  * Technical name (actor's name in the [Apify app](https://my.apify.com)): *${domain}-scraper*, e.g. *youtube-scraper*
-  * Publication title for the Apify Store: *${Domain} Scraper*, e.g. *Youtube Scraper*
-  * Name of the GitHub repository: *actor-${domain}-scraper*, e.g. *actor-youtube-scraper*
+  * Technical name (actor's name in the [Apify app](https://my.apify.com)): *${domain}-scraper*, e.g. *youtube-scraper*.
+  * Publication title for the Apify Store: *${Domain} Scraper*, e.g. *Youtube Scraper*.
+  * Name of the GitHub repository: *actor-${domain}-scraper*, e.g. *actor-youtube-scraper*.
 
 AVOID:
-  * Technical name: *the-scraper-of-${domain}*, e.g. *the-scraper-of-youtube*
-  * Publication title: *The Scraper of ${Domain}*, e.g. *The Scraper of Youtube*
-  * GitHub repository: *actor-the-scraper-of-${domain}*, e.g. *actor-the-scraper-of-youtube*
-=======
-  * Technical name (actor's name in the [Apify app](https://my.apify.com)): `${domain}-scraper`, e.g. `youtube-scraper`.
-  * Publication title for the Apify Store: `${Domain} Scraper`, e.g. `Youtube Scraper`.
-  * Name of the GitHub repository: `actor-${domain}-scraper`, e.g. `actor-youtube-scraper`.
-
-AVOID:
-  * Technical name: `the-scraper-of-${domain}`, e.g. `the-scraper-of-youtube`.
-  * Publication title: `The Scraper of ${Domain}`, e.g. `The Scraper of Youtube`.
-  * GitHub repository: `actor-the-scraper-of-${domain}`, e.g. `actor-the-scraper-of-youtube`.
->>>>>>> a5c9c05b
+  * Technical name: *the-scraper-of-${domain}*, e.g. *the-scraper-of-youtube*.
+  * Publication title: *The Scraper of ${Domain}*, e.g. *The Scraper of Youtube*.
+  * GitHub repository: *actor-the-scraper-of-${domain}*, e.g. *actor-the-scraper-of-youtube*.
 
 If your actor only caters to a specific service on a domain (and you don't plan on extending it), add the service to the actor's name.
 
 For example,
-<<<<<<< HEAD
-  * Technical name: *${domain}-${service}-scraper*, e.g. *google-search-scraper*
-  * Publication title: *${Domain} ${Service} Scraper*, e.g. [*Google Search Scraper*](https://apify.com/apify/google-search-scraper)
-  * GitHub repository: *actor-${domain}-${service}-scraper*, e.g. *actor-google-search-scraper*
-=======
-  * Technical name: `${domain}-${service}-scraper`, e.g. `google-search-scraper`.
-  * Publication title: `${Domain} ${Service} Scraper`, e.g. [`Google Search Scraper`](https://apify.com/apify/google-search-scraper).
-  * GitHub repository: `actor-${domain}-${service}-scraper`, e.g. `actor-google-search-scraper`.
->>>>>>> a5c9c05b
+  * Technical name: *${domain}-${service}-scraper*, e.g. *google-search-scraper*.
+  * Publication title: *${Domain} ${Service} Scraper*, e.g. [*Google Search Scraper*](https://apify.com/apify/google-search-scraper).
+  * GitHub repository: *actor-${domain}-${service}-scraper*, e.g. *actor-google-search-scraper*.
 
 
 ## [](#non-scraping-actors) Non-scraping actors
@@ -60,32 +43,17 @@
 Below are examples for the [Google Sheets](https://apify.com/lukaskrivka/google-sheets) actor.
 
 GOOD:
-<<<<<<< HEAD
-  * Technical name: *google-sheets*
-  * Publication title: *Google Sheets Import & Export*
-  * GitHub repository: *actor-google-sheets*
+  * Technical name: *google-sheets*.
+  * Publication title: *Google Sheets Import & Export*.
+  * GitHub repository: *actor-google-sheets*.
 
 AVOID:
-  * Technical name: *import-to-and-export-from-google-sheets*
-  * Publication title: *Actor for Importing to and Exporting from Google Sheets*
-  * GitHub repository: *actor-for-import-and-export-google-sheets*
-=======
-  * Technical name: `google-sheets`.
-  * Publication title: `Google Sheets Import & Export`.
-  * GitHub repository: `actor-google-sheets`.
-
-AVOID:
-  * Technical name: `import-to-and-export-from-google-sheets`.
-  * Publication title: `Actor for Importing to and Exporting from Google Sheets`.
-  * GitHub repository: `actor-for-import-and-export-google-sheets`.
->>>>>>> a5c9c05b
+  * Technical name: *import-to-and-export-from-google-sheets*.
+  * Publication title: *Actor for Importing to and Exporting from Google Sheets*.
+  * GitHub repository: *actor-for-import-and-export-google-sheets*.
 
 ## [](#renaming-your-actor) Renaming your actor
 
 **Warning!** Changing your actor's *technical name* may break current integrations for that actor's users. This is why some actors in the Apify Store don't have consistent naming. For the same reason, it is best to change the actor's name early, before you build a steady user base.
 
-<<<<<<< HEAD
-The *publication title*, however, can be changed without any problems.
-=======
-The `publication title`, however, can be changed without any problems.
->>>>>>> a5c9c05b
+The *publication title*, however, can be changed without any problems.