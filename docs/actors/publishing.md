--- conflicted
+++ resolved
@@ -1,12 +1,7 @@
 ---
 title: Publishing
-<<<<<<< HEAD
-description: Documentation of Apify actors - serverless computing jobs that enable execution of long-running web scraping and automation tasks in the cloud.
-menuWeight: 4.5
-=======
 description: Learn how to make your actor available to the public or keep it private. Prepare your actor for Apify Store with a description and README file.
 menuWeight: 3.5
->>>>>>> 5d2c7a3e
 paths:
 # NOTE: IF ADDING A NEW PATH, LEAVE THE OLD ONES FOR REDIRECTS
     - actor/publishing
