---
title: Input
description: Configure your actor's input parameters using the Apify app, locally or via API. Access parameters in key-value stores from your actor's code.
paths:
    - actor/run
    - actor/run#input-and-output
    - actor/running/input-and-output
    - actors/run#input-and-output
    - actors/running/input-and-output
    - actors/running/input
---

# [](#input) Input

An Apify actor's input is stored in the **INPUT.json** key-value store in the actor's **apify_storage/key_value_stores/default** directory.

> Note that the actor can store other values such as crawling results or screenshots of web pages under arbitrary keys.

<<<<<<< HEAD
The key-value store associated with an actor run can be conveniently accessed using the [`getValue()`](https://sdk.apify.com/docs/api/apify#apifygetvaluekey) and [`setValue()`](https://sdk.apify.com/docs/api/apify#apifysetvaluekey-value-options) functions provided by the `apify` [NPM package](https://www.npmjs.com/package/apify). Internally, these functions read the ID of the key-value store from the `APIFY_DEFAULT_KEY_VALUE_STORE_ID` environment variable. They then access the key-value store using the [Apify API](https://docs.apify.com/api).
=======
The key-value store associated with an actor run can be conveniently accessed using the [`getValue()`](https://sdk.apify.com/docs/api/apify#apifygetvaluekey) and [`setValue()`](https://sdk.apify.com/docs/api/apify#apifysetvaluekey-value-options) functions provided by the `apify` [NPM package](https://www.npmjs.com/package/apify). Internally, these functions read the ID of the key-value store from the **APIFY_DEFAULT_KEY_VALUE_STORE_ID** environment variable. They then access the key-value store using the [Apify API](https://docs.apify.com/api).
>>>>>>> fe279fad

> For more details about the key-value stores, visit the [Storage]({{@link storage/key_value_store.md}}) section.

## [](#passing-input) Passing input

<<<<<<< HEAD
There are three ways to pass input to an actor
  * using the INPUT tab if you are running the actor in the Apify [app](https://my.apify.com)
  * by creating or editing the `INPUT.json` file in the key-value store
  * using a POST payload when running the actor using the [Apify API](https://docs.apify.com/api)
=======
There are three ways to pass input to an actor:
  * using the INPUT tab if you are running the actor in the Apify [app](https://my.apify.com).
  * by creating or editing the **INPUT.json** file in the key-value store.
  * using a POST payload when running the actor using the [Apify API](https://docs.apify.com/api).
>>>>>>> fe279fad
<|MERGE_RESOLUTION|>--- conflicted
+++ resolved
@@ -16,24 +16,13 @@
 
 > Note that the actor can store other values such as crawling results or screenshots of web pages under arbitrary keys.
 
-<<<<<<< HEAD
-The key-value store associated with an actor run can be conveniently accessed using the [`getValue()`](https://sdk.apify.com/docs/api/apify#apifygetvaluekey) and [`setValue()`](https://sdk.apify.com/docs/api/apify#apifysetvaluekey-value-options) functions provided by the `apify` [NPM package](https://www.npmjs.com/package/apify). Internally, these functions read the ID of the key-value store from the `APIFY_DEFAULT_KEY_VALUE_STORE_ID` environment variable. They then access the key-value store using the [Apify API](https://docs.apify.com/api).
-=======
 The key-value store associated with an actor run can be conveniently accessed using the [`getValue()`](https://sdk.apify.com/docs/api/apify#apifygetvaluekey) and [`setValue()`](https://sdk.apify.com/docs/api/apify#apifysetvaluekey-value-options) functions provided by the `apify` [NPM package](https://www.npmjs.com/package/apify). Internally, these functions read the ID of the key-value store from the **APIFY_DEFAULT_KEY_VALUE_STORE_ID** environment variable. They then access the key-value store using the [Apify API](https://docs.apify.com/api).
->>>>>>> fe279fad
 
-> For more details about the key-value stores, visit the [Storage]({{@link storage/key_value_store.md}}) section.
+> For more details about the key-value stores, visit the [Storage]({{@link storage.md}}) section.
 
 ## [](#passing-input) Passing input
 
-<<<<<<< HEAD
-There are three ways to pass input to an actor
-  * using the INPUT tab if you are running the actor in the Apify [app](https://my.apify.com)
-  * by creating or editing the `INPUT.json` file in the key-value store
-  * using a POST payload when running the actor using the [Apify API](https://docs.apify.com/api)
-=======
 There are three ways to pass input to an actor:
   * using the INPUT tab if you are running the actor in the Apify [app](https://my.apify.com).
   * by creating or editing the **INPUT.json** file in the key-value store.
   * using a POST payload when running the actor using the [Apify API](https://docs.apify.com/api).
->>>>>>> fe279fad
