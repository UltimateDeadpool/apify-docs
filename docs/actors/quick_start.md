--- conflicted
+++ resolved
@@ -10,11 +10,7 @@
 
 # Quick start
 
-<<<<<<< HEAD
-Go to the [Actors](https://my.apify.com/actors) section in the app, create a new actor and go to **Source** tab. Paste the following Node.js code into the **Source code** editor:
-=======
 Go to the [Actor](https://my.apify.com/actors) section in the app, create a new actor and go to *Source* tab. Paste the following Node.js code into the *Source code* editor:
->>>>>>> fe279fad
 
     const Apify = require('apify');
 
