--- conflicted
+++ resolved
@@ -1,12 +1,7 @@
 ---
 title: Quick start
-<<<<<<< HEAD
-description: Documentation of Apify actors - serverless computing jobs that enable execution of long-running web scraping and automation tasks in the cloud.
-menuWeight: 4.1
-=======
 description: Create your first Apify actor using code examples. A step-by-step introduction to web scraping with the Apify platform.
 menuWeight: 3.1
->>>>>>> 5d2c7a3e
 paths:
 # NOTE: IF ADDING A NEW PATH, LEAVE THE OLD ONES FOR REDIRECTS
     - actor/quick-start
