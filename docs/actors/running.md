--- conflicted
+++ resolved
@@ -1,11 +1,7 @@
 ---
 title: Running
 description: Start your actors from the Apify app or via API. Learn about actor lifecycles, how to specify settings and version, provide input and resurrect finished runs.
-<<<<<<< HEAD
-menuWeight: 5.2
-=======
 menuWeight: 6.2
->>>>>>> 6c6208e9
 paths:
 # NOTE: IF ADDING A NEW PATH, LEAVE THE OLD ONES FOR REDIRECTS
     - actor/run
